--- conflicted
+++ resolved
@@ -64,11 +64,8 @@
     )
 
     if cfg.ZS_PATH:
-<<<<<<< HEAD
         print("Path to heliostat surface values found. Load values...")
-=======
         positions = copy.deepcopy(ideal_positions)
->>>>>>> 2110bd34
         integrated = bpro_loader.load_csv(cfg.ZS_PATH, len(positions))
         pos_type = type(positions[0][0][0])
 
@@ -150,12 +147,9 @@
     if not cfg.ZS_PATH:
         zs: torch.Tensor = th.cat(zs, dim=0)  # type: ignore[no-redef]
         h[:, -1] += zs
-<<<<<<< HEAD
+    
+    h_ideal: torch.Tensor = th.cat(h_ideal, dim=0)
     print("Done")
-=======
-    h_ideal: torch.Tensor = th.cat(h_ideal, dim=0)
-
->>>>>>> 2110bd34
     # import matplotlib.pyplot as plt
     # fig = plt.figure(figsize =(14, 9))
     # ax = plt.axes(projection ='3d')
