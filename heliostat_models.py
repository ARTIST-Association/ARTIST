--- conflicted
+++ resolved
@@ -93,26 +93,20 @@
     h_normal_vecs: torch.Tensor = th.cat(h_normal_vecs, dim=0)
     h_ideal_vecs: torch.Tensor = th.cat(h_ideal_vecs, dim=0)
     h_ideal = th.cat(h, dim=0)
-<<<<<<< HEAD
-
-    # zs = th.cat(zs, dim=0)
-    h = h_ideal.clone()
-    # h[:, -1] += zs
-    
-    # import matplotlib.pyplot as plt
-    # fig = plt.figure(figsize =(14, 9))
-    # ax = plt.axes(projection ='3d') 
-    # h[:,2] = h[:,2]-h_ideal[:,2]
-    # h = h.detach().cpu()
-    # my_cmap = plt.get_cmap('hot')
-    # ax.plot_trisurf(h[:,0],h[:,1],h[:,2], cmap =my_cmap)
-    # plt.show()
-    # exit()
-=======
+
     zs: torch.Tensor = th.cat(zs, dim=0)
     h: torch.Tensor = h_ideal.clone()
     h[:, -1] += zs
->>>>>>> 62079cd1
+    
+    import matplotlib.pyplot as plt
+    fig = plt.figure(figsize =(14, 9))
+    ax = plt.axes(projection ='3d') 
+    h[:,2] = h[:,2]-h_ideal[:,2]
+    h = h.detach().cpu()
+    my_cmap = plt.get_cmap('hot')
+    ax.plot_trisurf(h[:,0],h[:,1],h[:,2], cmap =my_cmap)
+    plt.show()
+    exit()
 
     # print(h_ideal_vecs)
     rows = None
