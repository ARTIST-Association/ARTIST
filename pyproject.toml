--- conflicted
+++ resolved
@@ -34,16 +34,12 @@
     "pytest",
     "pytest-cov",
     "sphinx-autoapi",
-<<<<<<< HEAD
-    "sphinx-rtd-theme",]
-mpi = ["mpi4py",]
-tutorials = ['jupyter']
-=======
     "sphinx-rtd-theme",
     "sphinxcontrib-napoleon",
     "sphinxemoji",
 ]
->>>>>>> da849899
+mpi = ["mpi4py",]
+tutorials = ['jupyter']
 
 [project.urls]
 Homepage = "https://github.com/ARTIST-Association/ARTIST"
