--- conflicted
+++ resolved
@@ -6,13 +6,8 @@
 name = artist
 version = 0.0.1
 description = AI-enhanced Differentiable Ray Tracer for Irradiation Prediction in Solar Tower Digital Twins
-<<<<<<< HEAD
-author = Max Pargmann, ...
-author_email = max.pargmann@dlr.de
-=======
 author = ARTIST Consortium
 author_email = artist@lists.kit.edu
->>>>>>> 61b01dbd
 license = "tbd"
 long_description = file: README.md
 long_description_content_type = text/markdown; charset=UTF-8
