--- conflicted
+++ resolved
@@ -595,10 +595,6 @@
 
 if __name__ == '__main__':
     path_to_yaml = os.path.join(
-<<<<<<< HEAD
         "TestingConfigs", "BJ25.yaml")
-=======
-        "WorkingConfigs", "Best10m_full.yaml")
->>>>>>> 0bec3ae5
     main(path_to_yaml)
     # main()