--- conflicted
+++ resolved
@@ -17,11 +17,8 @@
 from rotation import rot_apply, rot_as_euler, rot_from_matrix, rot_from_rotvec
 from scipy.spatial.transform import Rotation as R
 
-<<<<<<< HEAD
 from utils import compute_receiver_intersections, curl, draw_raytracer, draw_heliostat, heliostat_coord_system, define_heliostat, rotate_heliostat, sample_bitmap, sample_bitmap_, add_distortion, load_deflec
-=======
-from utils import compute_receiver_intersections, curl, draw_raytracer, draw_heliostat, heliostat_coord_system, define_heliostat, rotate_heliostat, sample_bitmap, sample_bitmap_
->>>>>>> 9739d812
+
 
 os.environ['CUDA_VISIBLE_DEVICES'] = "0"
 
@@ -31,7 +28,6 @@
 use_gpu = True
 # Using curl takes a _lot_ of memory
 use_curl = False
-<<<<<<< HEAD
 #load defec settings 
 load_deflec_data = True
 filename = "Helio_AA33_Rim0_STRAL-Input.binp"
@@ -39,11 +35,7 @@
 epochs = 2000
 bitmap_width = 256
 bitmap_height = 256
-=======
-epochs = 500
-bitmap_width = 50
-bitmap_height = 50
->>>>>>> 9739d812
+
 
 
 th.manual_seed(0)
@@ -69,8 +61,6 @@
 
 num_rays = 100
 
-
-<<<<<<< HEAD
 
 
 ##Define Target Heliostat##
@@ -83,37 +73,14 @@
     target_normal_vector   = th.tensor([0,0,1], dtype=th.float32, device=device)
     target_normal_vectors  = th.tile(target_normal_vector, (len(target_hel_origin), 1))
 
-=======
->>>>>>> 9739d812
 sun = sun/th.linalg.norm(sun)
 target_hel_coords = th.stack(heliostat_coord_system(position_on_field, sun, aimpoint))
 target_hel_rotated = rotate_heliostat(target_hel_origin,target_hel_coords)
 target_hel_in_field = target_hel_rotated+ position_on_field
 
-<<<<<<< HEAD
 del target_hel_origin
 del target_hel_coords
 del target_hel_rotated
-=======
-points_on_hel = rows**2 # reflection points on hel
-hel_origin = define_heliostat(h_height, h_width, rows, points_on_hel, device)
-hel_coordsystem = th.stack(heliostat_coord_system(position_on_field, sun, aimpoint))
-hel_rotated = rotate_heliostat(hel_origin,hel_coordsystem, points_on_hel)
-hel_in_field = hel_rotated+ position_on_field
-del hel_origin
-del hel_coordsystem
-del hel_rotated
-
-ray_directions =  th.tile(aimpoint- position_on_field, (len(hel_in_field), 1))
-
-
-xi, yi = th.distributions.MultivariateNormal(mean, cov).sample((num_rays,)).T.to(device) # scatter rays a bit
-
-# print(as_)
-
->>>>>>> 9739d812
-
-
 
 rotation = th.tensor([0,90,0], dtype=th.float32, device=device) # musste gerade schnell gehen, die rotation muss natürlich berechnet werden. Kannst du das nachholen? ich hatte über die th funktionen keinen Überblick.
 
@@ -154,21 +121,11 @@
 #                 intersections.detach().cpu().numpy(),
 #                 sun.detach().cpu().numpy())
 
-<<<<<<< HEAD
-=======
-total_bitmap = sample_bitmap(intersections, planex, planey, bitmap_height, bitmap_width)
-
->>>>>>> 9739d812
-
 
 
 # Dataset
 # When we load images, we should also normalize them here towards [0, 1]
-<<<<<<< HEAD
-=======
-targets = total_bitmap.detach().clone().unsqueeze(0)
-print(targets[0])
->>>>>>> 9739d812
+
 
 # Optimization setup
 
@@ -184,11 +141,6 @@
 
 
 def loss_func(pred, target, compute_intersections, rayPoints):
-<<<<<<< HEAD
-    loss = th.nn.functional.mse_loss(pred, target, 0.1)
-    if use_curl:
-        loss += th.sum(th.abs(curl(compute_intersections, rayPoints)))
-=======
     loss = th.nn.functional.l1_loss(pred, target, 0.1)
     if use_curl:
         curls = th.stack([
@@ -196,7 +148,6 @@
             for rayPoints_ in rayPoints
         ])
         loss += th.sum(th.abs(curls))
->>>>>>> 9739d812
     return loss
 
 
@@ -204,11 +155,6 @@
 im = plt.imshow(target_total_bitmap.detach().cpu().numpy(), cmap='jet')
 del target_total_bitmap
 epoch_shift_width = len(str(epochs))
-<<<<<<< HEAD
-=======
-im = plt.imshow(total_bitmap.detach().cpu().numpy(), cmap='jet')
-del total_bitmap
->>>>>>> 9739d812
 
 xi, yi = th.distributions.MultivariateNormal(mean, cov).sample((num_rays,)).T.to(device) #has to be another xi and yi as in the preprocessing
 for epoch in range(epochs):
@@ -236,32 +182,16 @@
                 aimpoint,
                 ray_directions,
                 rayPoints,
-<<<<<<< HEAD
-=======
-                hel_in_field,
->>>>>>> 9739d812
                 xi,
                 yi,
             ),
             rayPoints,
         )
-<<<<<<< HEAD
-
     if epoch %  10== 0:#
         im.set_data(pred.detach().cpu().numpy())
         im.autoscale()
         plt.savefig(f"images\\{epoch}.png")
-=======
-
-    if epoch %  5== 0 and not epoch == 0:#
-        im.set_data(pred.detach().cpu().numpy())
-        im.autoscale()
-        plt.pause(0.001)  # In interactive mode, need a small delay to get the plot to appear
-        plt.draw()
-        # print(pred)
-        # exit()
-
->>>>>>> 9739d812
+
 
     loss /= len(targets)
     loss.backward()
@@ -279,17 +209,12 @@
             f'missed: {num_missed.detach().cpu().item()}'
         )
 
-<<<<<<< HEAD
 fp_in = "images/*.png"
 fp_out = "images/results.gif"
 img, *imgs = [Image.open(f) for f in sorted(glob.glob(fp_in))]
 img.save(fp=fp_out, format='GIF', append_images=imgs,
          save_all=True, duration=500, loop=1)
-=======
-# print(ray_directions)
-# draw_heliostat(hel_rotated.detach().cpu().numpy(), ray_directions.detach().cpu().numpy())
-
->>>>>>> 9739d812
+
 total_bitmap = sample_bitmap(intersections, planex, planey, bitmap_height, bitmap_width)
 plt.imshow(total_bitmap.detach().cpu().numpy(), cmap='jet')
 plt.show()