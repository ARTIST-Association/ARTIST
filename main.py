import collections
import copy
from datetime import datetime
import functools
import os
from typing import Callable, List, Optional, Tuple, Type, Union

import torch
import torch as th
from torch.utils.tensorboard import SummaryWriter
from yacs.config import CfgNode

import data
from defaults import get_cfg_defaults, load_config_file
import disk_cache
from environment import Environment
from heliostat_models import AbstractHeliostat, Heliostat
from multi_nurbs_heliostat import MultiNURBSHeliostat
from nurbs_heliostat import AbstractNURBSHeliostat, NURBSHeliostat
import plotter
from render import Renderer
import utils

LossFn = Callable[
    [torch.Tensor, torch.Tensor, torch.optim.Optimizer],
    torch.Tensor,
]
TestLossFn = Callable[
    [torch.Tensor, torch.Tensor],
    torch.Tensor,
]

LRScheduler = Union[
    th.optim.lr_scheduler._LRScheduler,
    th.optim.lr_scheduler.ReduceLROnPlateau,
]

TrainObjects = collections.namedtuple(
    'TrainObjects',
    [
        'opt',
        'sched',
        'H',
        'ENV',
        'R',
        'targets',
        'sun_directions',
        'loss_func',
        'epoch',
        'writer',
    ],
    # 'writer' is None by default
    defaults=[None],
)


def check_consistency(cfg: CfgNode) -> None:
    print("Loaded Switches:")
    print(f"Heliostat shape: {cfg.H.SHAPE}")
    print(f"Solar distribution: {cfg.AC.SUN.DISTRIBUTION}")
    print(f"Scheduler: {cfg.TRAIN.SCHEDULER.NAME}")
    print(f"Optimizer: {cfg.TRAIN.OPTIMIZER.NAME}")
    print(f"Loss: {cfg.TRAIN.LOSS.NAME}")

    warnings_found = False
    if cfg.TRAIN.LOSS.USE_L1_WEIGHT_DECAY:
        if not cfg.TRAIN.OPTIMIZER.WEIGHT_DECAY == 0:
            warnings_found = True
            print("WARNING: Do you really want to use L2 and L1 weight decay?")
    if cfg.TRAIN.SCHEDULER.NAME.lower() == "cyclic":
        if not cfg.TRAIN.SCHEDULER.CYCLIC.BASE_LR == cfg.TRAIN.OPTIMIZER.LR:
            warnings_found = True
            print(
                "WARNING: Cyclic base LR and optimizer LR should be the same")
    if not cfg.CP_PATH == "":
        print("continue without loading...")
        if not os.path.isfile(os.path.expanduser(cfg.CP_PATH)):
            warnings_found = True
            print(
                "WARNING: Checkpoint path not found; "
                "continuing without loading..."
            )
    if (
            cfg.LOAD_OPTIMIZER_STATE
            and not os.path.isfile(_get_opt_cp_path(cfg.CP_PATH))
    ):
        warnings_found = True
        print(
            "WARNING: Optimizer checkpoint not found; "
            "continuing without loading..."
        )
    if not warnings_found:
        print("No warnings found. Good Luck!")
        print("=============================")


def set_up_dataset_caching(
        writer: Optional[SummaryWriter],
) -> Tuple[
    Tuple[Callable, Callable, Callable, Callable],
    Tuple[Callable, Callable, Callable, Callable, Callable, Callable],
]:
    def make_cached_generate_sun_array(prefix=''):
        return disk_cache.disk_cache(
            data.generate_sun_array,
            'cached',
            prefix,
            ignore_argnums=[1],
        )

    def make_cached_generate_dataset(prefix=''):
        log_dataset = functools.partial(
            data.log_dataset,
            writer,
            prefix=prefix,
        )
        return disk_cache.disk_cache(
            data.generate_dataset,
            'cached',
            prefix,
            on_load=log_dataset,
            ignore_argnums=[3, 4, 5],
        )

    return (
        (
            make_cached_generate_sun_array(),
            make_cached_generate_sun_array('test_'),
            make_cached_generate_sun_array('grid_'),
            make_cached_generate_sun_array('spheric_'),
        ),
        (
            make_cached_generate_dataset(),
            make_cached_generate_dataset('test_'),
            make_cached_generate_dataset('grid_'),
            make_cached_generate_dataset('naive_'),
            make_cached_generate_dataset('spheric_'),
            make_cached_generate_dataset('naive_spheric_'),
        ),
    )


def load_heliostat(cfg: CfgNode, device: th.device) -> AbstractHeliostat:
    cp_path = os.path.expanduser(cfg.CP_PATH)
    cp = th.load(cp_path, map_location=device)
    if cfg.USE_NURBS:
        if 'facets' in cp:
            nurbs_heliostat_cls: Type[AbstractNURBSHeliostat] = \
                MultiNURBSHeliostat
            kwargs = {'receiver_center': cfg.AC.RECEIVER.CENTER}
        else:
            nurbs_heliostat_cls = NURBSHeliostat
            kwargs = {}
        H: AbstractHeliostat = nurbs_heliostat_cls.from_dict(
            cp,
            device,
            nurbs_config=cfg.NURBS,
            config=cfg.H,
            **kwargs,
        )
    else:
        H = Heliostat.from_dict(cp, device)
    return H


def load_optimizer_state(
        opt: th.optim.Optimizer,
        cp_path: str,
        device: th.device,
) -> None:
    cp_path = os.path.expanduser(cp_path)
    if not os.path.isfile(cp_path):
        print(
            f'Warning: cannot find optimizer under {cp_path}; '
            f'please rename your optimizer checkpoint accordingly. '
            f'Continuing with newly created optimizer...'
        )
        return
    cp = th.load(cp_path, map_location=device)
    opt.load_state_dict(cp['opt'])


def _build_multi_nurbs_target(
        cfg: CfgNode,
        device: th.device,
) -> MultiNURBSHeliostat:
    mnh_cfg = cfg.clone()
    mnh_cfg.defrost()
    mnh_cfg.H.SHAPE = 'Ideal'
    mnh_cfg.freeze()

    nurbs_cfg = mnh_cfg.NURBS.clone()
    nurbs_cfg.defrost()

    # We need this to get correct shapes.
    nurbs_cfg.SET_UP_WITH_KNOWLEDGE = True
    # Deactivate good-for-training options.
    nurbs_cfg.INITIALIZE_WITH_KNOWLEDGE = False
    nurbs_cfg.RECALCULATE_EVAL_POINTS = False
    nurbs_cfg.GROWING.INTERVAL = 0
    # Can't use active canting with standard heliostat model.
    nurbs_cfg.FACETS.CANTING.ACTIVE = False

    # Overwrite all attributes specified via `mnh_cfg.H.NURBS`.
    node_stack = [(nurbs_cfg, mnh_cfg.H.NURBS)]
    while node_stack:
        node, h_node = node_stack.pop()

        for attr in node.keys():
            if not hasattr(h_node, attr):
                continue

            if isinstance(getattr(node, attr), CfgNode):
                node_stack.append((
                    getattr(node, attr),
                    getattr(h_node, attr),
                ))
            else:
                setattr(node, attr, getattr(h_node, attr))

    nurbs_cfg.freeze()
    mnh = MultiNURBSHeliostat(
        mnh_cfg.H,
        nurbs_cfg,
        device,
        receiver_center=mnh_cfg.AC.RECEIVER.CENTER,
    )

    for facet in mnh.facets:
        facet.set_ctrl_points(
            facet.ctrl_points
            + th.rand_like(facet.ctrl_points)
            * mnh_cfg.H.NURBS.MAX_ABS_NOISE
        )

    return mnh


def _multi_nurbs_to_standard(
        cfg: CfgNode,
        mnh: MultiNURBSHeliostat,
) -> Heliostat:
    H = Heliostat(cfg.H, mnh.device)
    discrete_points, normals = mnh.discrete_points_and_normals()
    H._discrete_points = discrete_points
    H._normals = normals
    H._normals_ideal = th.cat([
        facet._normals_ideal
        for facet in mnh.facets
    ])
    H.params = mnh.nurbs_cfg
    H.height = mnh.height
    H.width = mnh.width
    H.rows = mnh.rows
    H.cols = mnh.cols

    return H


def build_target_heliostat(cfg: CfgNode, device: th.device) -> Heliostat:
    if cfg.H.SHAPE.lower() == 'nurbs':
        mnh = _build_multi_nurbs_target(cfg, device)
        H = _multi_nurbs_to_standard(cfg, mnh)
    else:
        H = Heliostat(cfg.H, device)
    return H


def build_heliostat(
        cfg: CfgNode,
        device: th.device,
) -> AbstractHeliostat:
    if cfg.CP_PATH and os.path.isfile(os.path.expanduser(cfg.CP_PATH)):
        H = load_heliostat(cfg, device)
    else:
        if cfg.USE_NURBS:
            if (
                    cfg.NURBS.FACETS.POSITIONS is not None
                    and len(cfg.NURBS.FACETS.POSITIONS) > 1
            ):
                nurbs_heliostat_cls: Type[AbstractNURBSHeliostat] = \
                    MultiNURBSHeliostat
                kwargs = {'receiver_center': cfg.AC.RECEIVER.CENTER}
            else:
                nurbs_heliostat_cls = NURBSHeliostat
                kwargs = {}

            H = nurbs_heliostat_cls(cfg.H, cfg.NURBS, device, **kwargs)
        else:
            H = Heliostat(cfg.H, device)
    return H


def _build_optimizer(
        cfg_optimizer: CfgNode,
        params: List[torch.Tensor],
) -> th.optim.Optimizer:
    cfg = cfg_optimizer
    name = cfg.NAME.lower()

    if name == "adam":
        opt: th.optim.Optimizer = th.optim.Adam(
            params,
            lr=cfg.LR,
            betas=(cfg.BETAS[0], cfg.BETAS[1]),
            eps=cfg.EPS,
            weight_decay=cfg.WEIGHT_DECAY,
        )
    elif name == "adamax":
        opt = th.optim.Adamax(
            params,
            lr=cfg.LR,
            betas=(cfg.BETAS[0], cfg.BETAS[1]),
            eps=cfg.EPS,
            weight_decay=cfg.WEIGHT_DECAY,
        )
    elif name == "adamw":
        opt = th.optim.AdamW(
            params,
            lr=cfg.LR,
            betas=(cfg.BETAS[0], cfg.BETAS[1]),
            eps=cfg.EPS,
            weight_decay=cfg.WEIGHT_DECAY,
        )
    elif name == "lbfgs":
        opt = th.optim.LBFGS(
            params,
            lr=cfg.LR,
        )
    else:
        raise ValueError(
            "Optimizer name not found, change name or implement new optimizer")

    return opt


def _build_scheduler(
        cfg_scheduler: CfgNode,
        opt: th.optim.Optimizer,
        total_steps: int,
) -> LRScheduler:
    name = cfg_scheduler.NAME.lower()
    if name == "reduceonplateau":
        cfg: CfgNode = cfg_scheduler.ROP
        sched: LRScheduler = th.optim.lr_scheduler.ReduceLROnPlateau(
            opt,
            factor=cfg.FACTOR,
            min_lr=cfg.MIN_LR,
            patience=cfg.PATIENCE,
            cooldown=cfg.COOLDOWN,
            verbose=cfg.VERBOSE,
        )
    elif name == "cyclic":
        cfg = cfg_scheduler.CYCLIC
        sched = th.optim.lr_scheduler.CyclicLR(
            opt,
            base_lr=cfg.BASE_LR,
            max_lr=cfg.MAX_LR,
            step_size_up=cfg.STEP_SIZE_UP,
            cycle_momentum=cfg.CYCLE_MOMENTUM,
            mode=cfg.MODE,
        )
    elif name == "exponential":
        cfg = cfg_scheduler.EXP
        sched = th.optim.lr_scheduler.ExponentialLR(opt, cfg.GAMMA)
    elif name == "onecycle":
        cfg = cfg_scheduler.ONE_CYCLE
        sched = th.optim.lr_scheduler.OneCycleLR(  # type: ignore[attr-defined]
            opt,
            total_steps=total_steps,
            max_lr=cfg.MAX_LR,
            pct_start=cfg.PCT_START,
            div_factor=cfg.MAX_LR / cfg.START_LR,
            final_div_factor=cfg.MAX_LR / cfg.FINAL_LR,
            three_phase=cfg.THREE_PHASE,
        )
    else:
        raise ValueError(
            "Scheduler name not found, change name or implement new scheduler")

    return sched


def _get_opt_cp_path(cp_path: str) -> str:
    return os.path.expanduser(cp_path[:-3] + '_opt.pt')


def build_optimizer_scheduler(
        cfg: CfgNode,
        total_steps: int,
        params: List[torch.Tensor],
        device: th.device,
) -> Tuple[th.optim.Optimizer, LRScheduler]:
    opt = _build_optimizer(cfg.TRAIN.OPTIMIZER, params)
    # Load optimizer state.
    if cfg.LOAD_OPTIMIZER_STATE:
        opt_cp_path = _get_opt_cp_path(cfg.CP_PATH)
        load_optimizer_state(opt, opt_cp_path, device)

    sched = _build_scheduler(cfg.TRAIN.SCHEDULER, opt, total_steps)
    return opt, sched


def build_loss_funcs(cfg_loss: CfgNode) -> Tuple[LossFn, TestLossFn]:
    cfg = cfg_loss
    name = cfg.NAME.lower()
    if name == "mse":
        test_loss_func: TestLossFn = th.nn.MSELoss()
    elif name == "l1":
        test_loss_func = th.nn.L1Loss()
    else:
        raise ValueError(
            "Loss function name not found, change name or implement new loss")

    def loss_func(pred_bitmap, target_bitmap, opt):
        loss = test_loss_func(pred_bitmap, target_bitmap)

        if cfg.USE_L1_WEIGHT_DECAY:
            weight_decay = sum(
                th.linalg.norm(
                    th.linalg.norm(
                        th.linalg.norm(param, ord=1, dim=-1),
                        ord=1,
                        dim=-1,
                    ),
                    ord=1,
                    dim=-1
                )
                for group in opt.param_groups
                for param in group['params']
            )
            loss += cfg.WEIGHT_DECAY_FACTOR * weight_decay
        return loss

    return loss_func, test_loss_func


def calc_batch_loss(
        train_objects: TrainObjects,
        return_extras: bool = True,
) -> Union[
    torch.Tensor,
    Tuple[torch.Tensor, Tuple[torch.Tensor, torch.Tensor, torch.Tensor]],
]:
    # print(epoch)
    # if epoch == 0:
    #     last_lr = opt.param_groups[0]["lr"]
    (
        opt,
        # Don't need scheduler.
        _,
        H,
        ENV,
        R,
        targets,
        sun_directions,
        loss_func,
        epoch,
        writer,
    ) = train_objects
    # Initialize Parameters
    # =====================
    loss = th.tensor(0.0, device=H.device)
    if return_extras:
        num_missed = th.tensor(0.0, device=H.device)
        ray_diff = th.tensor(0.0, device=H.device)

    # Batch Loop
    # ==========
    for (i, (target, sun_direction)) in enumerate(zip(
            targets,
            sun_directions,
    )):
        H_aligned = H.align(sun_direction, ENV.receiver_center)
        pred_bitmap, (ray_directions, indices, _, _) = R.render(
            H_aligned, return_extras=True)
        # pred_bitmap = pred_bitmap.unsqueeze(0)
        # print(pred_bitmap.shape)
        loss += loss_func(pred_bitmap, target, opt) / len(targets)

        with th.no_grad():
            # Plot target images to TensorBoard
            if writer:
                if epoch % 50 == 0:
                    writer.add_image(
                        f"target_{i}/prediction",
                        utils.colorize(pred_bitmap),
                        epoch,
                    )

            if return_extras:
                # Compare metrics
                num_missed += (
                    (indices.numel() - indices.count_nonzero())
                    / len(targets)
                )
                ray_diff += utils.calc_ray_diffs(
                    ray_directions,
                    H_aligned.get_ray_directions().detach(),
                ) / len(targets)

    if return_extras:
        return loss, (pred_bitmap, num_missed, ray_diff)
    return loss


def calc_batch_grads(
        train_objects: TrainObjects,
        return_extras: bool = True,
) -> Union[
    torch.Tensor,
    Tuple[torch.Tensor, Tuple[torch.Tensor, torch.Tensor, torch.Tensor]],
]:
    train_objects.opt.zero_grad(set_to_none=True)

    loss, (pred_bitmap, num_missed, ray_diff) = calc_batch_loss(
        train_objects, return_extras=True)

    loss.backward()
    if return_extras:
        return loss, (pred_bitmap, num_missed, ray_diff)
    return loss


def train_batch(
        train_objects: TrainObjects,
) -> Tuple[torch.Tensor, torch.Tensor, torch.Tensor, torch.Tensor]:
    opt = train_objects.opt
    if isinstance(opt, th.optim.LBFGS):
        with th.no_grad():
            _, (pred_bitmap, num_missed, ray_diff) = calc_batch_loss(
                train_objects)
        loss: torch.Tensor = opt.step(  # type: ignore[assignment]
            lambda: calc_batch_grads(  # type: ignore[arg-type,return-value]
                train_objects, return_extras=False),
        )
    else:
        loss, (pred_bitmap, num_missed, ray_diff) = calc_batch_grads(
            train_objects)
        opt.step()

    # Plot loss to Tensorboard
    with th.no_grad():
        writer = train_objects.writer
        if writer:
            writer.add_scalar("train/loss", loss.item(), train_objects.epoch)

    # Update training parameters
    # ==========================
    sched = train_objects.sched
    if isinstance(sched, th.optim.lr_scheduler.ReduceLROnPlateau):
        sched.step(loss)
    else:
        sched.step()

    # if opt.param_groups[0]["lr"] < last_lr:
    train_objects.H.step(verbose=True)
    #     last_lr = opt.param_groups[0]["lr"]

    return loss, pred_bitmap, num_missed, ray_diff


@th.no_grad()
def test_batch(
        heliostat: AbstractHeliostat,
        env: Environment,
        renderer: Renderer,
        targets: torch.Tensor,
        sun_directions: torch.Tensor,
        loss_func: TestLossFn,
        epoch: int,
        writer: Optional[SummaryWriter] = None,
        reduction: bool = True
) -> Tuple[torch.Tensor, torch.Tensor]:
    mean_loss = th.tensor(0.0, device=heliostat.device)
    losses = []
    bitmaps: Optional[torch.Tensor] = None
    for (i, (target, sun_direction)) in enumerate(zip(
            targets,
            sun_directions,
    )):
        heliostat_aligned = heliostat.align(
            sun_direction, env.receiver_center)
        pred_bitmap: torch.Tensor = \
            renderer.render(heliostat_aligned)  # type: ignore[assignment]

        if bitmaps is None:
            bitmaps = th.empty(
                (len(targets),) + pred_bitmap.shape,
                dtype=pred_bitmap.dtype,
            )

        loss = loss_func(pred_bitmap, target)
        if reduction:
            mean_loss += loss / len(targets)
        else:
            losses.append(loss)
        bitmaps[i] = pred_bitmap.detach().cpu()

        if writer:
            writer.add_image(
                            f"test_target_{i}/prediction",
                            utils.colorize(pred_bitmap),
                            epoch,
                        )
            writer.add_scalar(f"test_{i}/loss", loss.item(), epoch)

    if writer:
        writer.add_scalar("test/loss", mean_loss.item(), epoch)
    assert bitmaps is not None
    if reduction:
        return mean_loss, bitmaps
    else:
        return th.stack(losses), bitmaps


def main(config_file_name: Optional[str] = None) -> None:
    # Load Defaults
    # =============
    # config_file_name = None
    cfg_default = get_cfg_defaults()
    if config_file_name:
        print(f"load: {config_file_name}")
        # config_file = os.path.join("configs", config_file_name)
        cfg = load_config_file(cfg_default, config_file_name)
    else:
        print("No config loaded. Use defaults")
        cfg = cfg_default
    cfg.freeze()

    if cfg.USE_FLOAT64:
        th.set_default_dtype(th.float64)
    else:
        th.set_default_dtype(th.float32)

    # Set up Logging
    # ==============
    if cfg.SAVE_RESULTS:
        now = datetime.now()
        time_str = now.strftime("%y%m%d_%H%M")
        root_logdir = os.path.join(cfg.LOGDIR, cfg.ID)
        logdir: Optional[str] = os.path.join(
            root_logdir,
            cfg.EXPERIMENT_NAME + f"_{time_str}",
        )
        assert logdir is not None
        logdir_files: Optional[str] = os.path.join(logdir, "Logfiles")
        assert logdir_files is not None
        logdir_images: Optional[str] = os.path.join(logdir, "Images")
        assert logdir_images is not None
        logdir_enhanced_test = os.path.join(logdir_images, "EnhancedTest")
        logdir_surfaces = os.path.join(logdir_images, "Surfaces")
        cfg.merge_from_list(["LOGDIR", logdir])
        os.makedirs(root_logdir, exist_ok=True)
        os.makedirs(logdir, exist_ok=True)
        os.makedirs(logdir_files, exist_ok=True)
        os.makedirs(logdir_images, exist_ok=True)
        os.makedirs(logdir_enhanced_test, exist_ok=True)

        with open(os.path.join(logdir, "config.yaml"), "w") as f:
            f.write(cfg.dump())  # cfg, f, default_flow_style=False)

        writer: Optional[SummaryWriter] = SummaryWriter(logdir)
    else:
        writer = None
        logdir = None
        logdir_files = None
        logdir_images = None

    check_consistency(cfg)
    # Set system params
    # =================
    th.manual_seed(cfg.SEED)
    device = th.device(
        'cuda'
        if cfg.USE_GPU and th.cuda.is_available()
        else 'cpu'
    )

    (
        (
            cached_generate_sun_array,
            cached_generate_test_sun_array,
            cached_generate_grid_sun_array,
            cached_generate_spheric_sun_array,
        ),
        (
            cached_generate_dataset,
            cached_generate_test_dataset,
            cached_generate_grid_dataset,
            cached_generate_naive_dataset,
            cached_generate_spheric_dataset,
            cached_generate_naive_spheric_dataset,
        ),
    ) = set_up_dataset_caching(writer)

    # Create Dataset
    # ==============
    # Create Heliostat Object and Load Model defined in config file
    print("Create dataset using:")
    print(f"Aimpoint: {cfg.AC.RECEIVER.CENTER}")
    print(
        f"Receiver Resolution: {cfg.AC.RECEIVER.RESOLUTION_X}×"
        f"{cfg.AC.RECEIVER.RESOLUTION_Y}"
    )
    print("=============================")
    H_target = build_target_heliostat(cfg, device)
    ENV = Environment(cfg.AC, device)
    sun_directions, ae = cached_generate_sun_array(
        cfg.TRAIN.SUN_DIRECTIONS, device)

    targets = cached_generate_dataset(
        H_target,
        ENV,
        sun_directions,
        logdir_files,
        writer,
        "train_"
    )
<<<<<<< HEAD

    test_sun_directions, test_ae = cached_generate_sun_array(
=======
    test_sun_directions, test_ae = cached_generate_test_sun_array(
>>>>>>> 8368304c
        cfg.TEST.SUN_DIRECTIONS, device)

    test_targets = cached_generate_test_dataset(
        H_target,
        ENV,
        test_sun_directions,
        None,
        writer,
        "test_"
    )
    # plotter.plot_surfaces_mm(H_target, H_target, 1, logdir)

    # Better Testing
    # ==============
    # state = th.random.get_rng_state()
<<<<<<< HEAD
    if cfg.TEST.PLOT.GRID == True or cfg.TEST.PLOT.SPHERIC == True:
        H_validation = build_target_heliostat(cfg, device)
        ENV_validation = Environment(cfg.AC, device)

    if cfg.TEST.PLOT.GRID:
        grid_test_sun_directions, grid_test_ae = cached_generate_sun_array(
            cfg.TEST.SUN_DIRECTIONS,
            device,
            case="grid",
        )
        grid_test_targets = cached_generate_grid_dataset(
            H_validation,
            ENV_validation,
            grid_test_sun_directions,
            None,
            None,
            "grid_"
        )
        # # th.random.set_rng_state(state)

        H_naive_grid = build_target_heliostat(cfg, device)
        H_naive_grid._normals = H_naive_grid._normals_ideal
        naive_targets = cached_generate_naive_dataset(
            H_naive_grid,
            ENV_validation,
            grid_test_sun_directions,
            None,
            None,
            "naive_"
        )
    if cfg.TEST.PLOT.SPHERIC:
        (
            spheric_test_sun_directions,
            spheric_test_ae,
        ) = cached_generate_sun_array(
            cfg.TEST.SUN_DIRECTIONS,
            device,
            train_vec=sun_directions,
            case="spheric",
        )
        spheric_test_targets = cached_generate_spheric_dataset(
            H_validation,
            ENV_validation,
            spheric_test_sun_directions,
            None,
            None,
            "spheric_"
        )

        H_naive_spheric = build_target_heliostat(cfg, device)
        H_naive_spheric._normals = H_naive_spheric._normals_ideal
        naive_spheric_test_targets = cached_generate_naive_spheric_dataset(
            H_naive_spheric,
            ENV_validation,
            spheric_test_sun_directions,
            None,
            None,
            "naive_spheric_"
        )
=======
    # if cfg.TEST.PLOT.GRID == True or cfg.TEST.PLOT.SPHERIC == True:
    #     H_validation = build_target_heliostat(cfg, device)
    #     ENV_validation = Environment(cfg.AC, device)

    # if cfg.TEST.PLOT.GRID:
    #     (
    #         grid_test_sun_directions,
    #         grid_test_ae,
    #     ) = cached_generate_grid_sun_array(
    #         cfg.TEST.SUN_DIRECTIONS,
    #         device,
    #         case="grid",
    #     )
    #     grid_test_targets = cached_generate_grid_dataset(
    #         H_validation,
    #         ENV_validation,
    #         grid_test_sun_directions,
    #         None,
    #         None,
    #         "grid_"
    #     )
    #     # # th.random.set_rng_state(state)
    #     H_naive_grid = build_target_heliostat(cfg, device)
    #     H_naive_grid._normals = H_naive_grid._normals_ideal
    #     naive_targets = cached_generate_naive_dataset(
    #         H_naive_grid,
    #         ENV_validation,
    #         grid_test_sun_directions,
    #         None,
    #         None,
    #         "naive_"
    #     )
    # if cfg.TEST.PLOT.SPHERIC:
    #     (
    #         spheric_test_sun_directions,
    #         spheric_test_ae,
    #     ) = cached_generate_spheric_sun_array(
    #         cfg.TEST.SUN_DIRECTIONS,
    #         device,
    #         train_vec=sun_directions,
    #         case="spheric",
    #     )
    #     spheric_test_targets = cached_generate_spheric_dataset(
    #         H_validation,
    #         ENV_validation,
    #         spheric_test_sun_directions,
    #         None,
    #         None,
    #         "spheric_"
    #     )

    #     H_naive_spheric = build_target_heliostat(cfg, device)
    #     H_naive_spheric._normals = H_naive_spheric._normals_ideal
    #     naive_spheric_test_targets = cached_generate_naive_spheric_dataset(
    #         H_naive_spheric,
    #         ENV_validation,
    #         spheric_test_sun_directions,
    #         None,
    #         None,
    #         "naive_spheric_"
    #     )
>>>>>>> 8368304c

    # plotter.test_surfaces(H_target)
    # exit()
    # Start Diff Raytracing
    # =====================
    print("Initialize Diff Raytracing")
    print(f"Use {cfg.NURBS.ROWS}x{cfg.NURBS.COLS} NURBS")
    print("=============================")
    H = build_heliostat(cfg, device)
    ENV = Environment(cfg.AC, device)
    R = Renderer(H, ENV)

    epochs: int = cfg.TRAIN.EPOCHS
    steps_per_epoch = int(th.ceil(th.tensor(epochs / len(targets))))

    opt, sched = build_optimizer_scheduler(
        cfg, epochs * steps_per_epoch, H.get_params(), device)
    loss_func, test_loss_func = build_loss_funcs(cfg.TRAIN.LOSS)

    epoch_shift_width = len(str(epochs))

    best_result = th.tensor(float('inf'))
    state_dict = {
        "epoch": 0,
        "current_loss": float('inf'),
        "best_loss": float('inf'),
        "last_lr": opt.param_groups[0]["lr"],
        "current_lr": opt.param_groups[0]["lr"],
    }

    # Generate naive Losses before training
    spheric_naive_test_loss, spheric_test_bitmaps = test_batch(
                    H,
                    ENV,
                    R,
                    spheric_test_targets,
                    spheric_test_sun_directions,
                    test_loss_func,
                    0,
                    reduction=False
                )

    for epoch in range(epochs):
        train_objects = TrainObjects(
            opt,
            sched,
            H,
            ENV,
            R,
            targets,
            sun_directions,
            loss_func,
            epoch,
            writer,
        )

        loss, pred_bitmap, num_missed, ray_diff = train_batch(train_objects)
        print(
            f'[{epoch:>{epoch_shift_width}}/{epochs}] '
            f'loss: {loss.detach().cpu().numpy()}, '
            f'lr: {opt.param_groups[0]["lr"]:.2e}, '
            f'missed: {num_missed.detach().cpu().item()}, '
            f'ray differences: {ray_diff.detach().cpu().item()}'
        )
        if writer:
            writer.add_scalar("train/lr", opt.param_groups[0]["lr"], epoch)

            if epoch % cfg.TEST.INTERVAL == 0:
                test_loss, _ = test_batch(
                    H,
                    ENV,
                    R,
                    test_targets,
                    test_sun_directions,
                    test_loss_func,
                    epoch,
                    writer,
                )
            # if not epoch ==0:
            #     grid_test_loss, grid_test_bitmaps = test_batch(
            #                 H,
            #                 ENV,
            #                 R,
            #                 grid_test_targets,
            #                 grid_test_sun_directions,
            #                 test_loss_func,
            #                 epoch,
            #             )

            #     plotter.target_image_comparision_pred_orig_naive(
            #         grid_test_ae,
            #         grid_test_targets,
            #         grid_test_bitmaps,
            #         naive_targets,
            #         sun_directions,
            #         epoch,
            #         logdir_enhanced_test,
            #     )

            #     spheric_train_loss, _ = test_batch(
            #         H,
            #         ENV,
            #         R,
            #         targets,
            #         sun_directions,
            #         test_loss_func,
            #         epoch,
            #         reduction=False
            #     )
            #     spheric_test_loss, spheric_test_bitmaps = test_batch(
            #         H,
            #         ENV,
            #         R,
            #         spheric_test_targets,
            #         spheric_test_sun_directions,
            #         test_loss_func,
            #         epoch,
            #         reduction=False
            # )
            #     plotter.spherical_loss_plot(sun_directions,
            #                                 spheric_test_ae,
            #                                 spheric_train_loss,
            #                                 spheric_test_loss,
            #                                 spheric_naive_test_loss,
            #                                 cfg.TEST.SUN_DIRECTIONS.SPHERIC.NUM_SAMPLES,
            #                                 epoch,
            #                                 logdir_enhanced_test)

                print(
                    f'[{epoch:>{epoch_shift_width}}/{epochs}] '
                    f'test loss: {test_loss.item()}'
                )

            # Plotting stuff
            if test_loss.detach().cpu() < best_result and cfg.SAVE_RESULTS:
            #     # plotter.target_image_comparision_pred_orig_naive(
            #     #     test_ae,
            #     #     test_targets,
            #     #     test_bitmaps,
            #     #     naive_targets,
            #     #     sun_directions,
            #     #     epoch,
            #     #     logdir_enhanced_test,
            #     # )
                plotter.plot_surfaces_mrad(
                    H_target,
                    H,
                    epoch,
                    logdir_surfaces,
                    writer
                )
            #     plotter.plot_surfaces_mm(
            #         H_target,
            #         H,
            #         epoch,
            #         logdir_surfaces,
            #         writer
            #     )
                # plotter.plot_surfaces_3D_mm(H, epoch, logdir_surfaces, writer = None)
                # plotter.plot_surfaces_3D_mrad(H_target, H, epoch, logdir_surfaces, writer = None)

        # Save Section

        if test_loss.detach().cpu() < best_result:
            if cfg.SAVE_RESULTS:
                # Remember best checkpoint data (to store on disk later).
                save_data = H.to_dict()
                save_data['xi'] = R.xi
                save_data['yi'] = R.yi
                opt_save_data = {'opt': copy.deepcopy(opt.state_dict())}
                # Store remembered data and optimizer state on disk.
                model_name = type(H).__name__
                assert logdir_files is not None
                th.save(
                    save_data,
                    os.path.join(logdir_files, f'{model_name}.pt'),
                )
                th.save(
                    opt_save_data,
                    os.path.join(logdir_files, f'{model_name}_opt.pt'),
                )
            best_result = test_loss.detach().cpu()

    # Diff Raytracing >


if __name__ == '__main__':
    # path_to_yaml = os.path.join("WorkingConfigs", "Best10m.yaml")
    # main(path_to_yaml)
    main()<|MERGE_RESOLUTION|>--- conflicted
+++ resolved
@@ -717,12 +717,8 @@
         writer,
         "train_"
     )
-<<<<<<< HEAD
-
-    test_sun_directions, test_ae = cached_generate_sun_array(
-=======
+
     test_sun_directions, test_ae = cached_generate_test_sun_array(
->>>>>>> 8368304c
         cfg.TEST.SUN_DIRECTIONS, device)
 
     test_targets = cached_generate_test_dataset(
@@ -738,67 +734,6 @@
     # Better Testing
     # ==============
     # state = th.random.get_rng_state()
-<<<<<<< HEAD
-    if cfg.TEST.PLOT.GRID == True or cfg.TEST.PLOT.SPHERIC == True:
-        H_validation = build_target_heliostat(cfg, device)
-        ENV_validation = Environment(cfg.AC, device)
-
-    if cfg.TEST.PLOT.GRID:
-        grid_test_sun_directions, grid_test_ae = cached_generate_sun_array(
-            cfg.TEST.SUN_DIRECTIONS,
-            device,
-            case="grid",
-        )
-        grid_test_targets = cached_generate_grid_dataset(
-            H_validation,
-            ENV_validation,
-            grid_test_sun_directions,
-            None,
-            None,
-            "grid_"
-        )
-        # # th.random.set_rng_state(state)
-
-        H_naive_grid = build_target_heliostat(cfg, device)
-        H_naive_grid._normals = H_naive_grid._normals_ideal
-        naive_targets = cached_generate_naive_dataset(
-            H_naive_grid,
-            ENV_validation,
-            grid_test_sun_directions,
-            None,
-            None,
-            "naive_"
-        )
-    if cfg.TEST.PLOT.SPHERIC:
-        (
-            spheric_test_sun_directions,
-            spheric_test_ae,
-        ) = cached_generate_sun_array(
-            cfg.TEST.SUN_DIRECTIONS,
-            device,
-            train_vec=sun_directions,
-            case="spheric",
-        )
-        spheric_test_targets = cached_generate_spheric_dataset(
-            H_validation,
-            ENV_validation,
-            spheric_test_sun_directions,
-            None,
-            None,
-            "spheric_"
-        )
-
-        H_naive_spheric = build_target_heliostat(cfg, device)
-        H_naive_spheric._normals = H_naive_spheric._normals_ideal
-        naive_spheric_test_targets = cached_generate_naive_spheric_dataset(
-            H_naive_spheric,
-            ENV_validation,
-            spheric_test_sun_directions,
-            None,
-            None,
-            "naive_spheric_"
-        )
-=======
     # if cfg.TEST.PLOT.GRID == True or cfg.TEST.PLOT.SPHERIC == True:
     #     H_validation = build_target_heliostat(cfg, device)
     #     ENV_validation = Environment(cfg.AC, device)
@@ -860,7 +795,6 @@
     #         None,
     #         "naive_spheric_"
     #     )
->>>>>>> 8368304c
 
     # plotter.test_surfaces(H_target)
     # exit()
@@ -892,16 +826,16 @@
     }
 
     # Generate naive Losses before training
-    spheric_naive_test_loss, spheric_test_bitmaps = test_batch(
-                    H,
-                    ENV,
-                    R,
-                    spheric_test_targets,
-                    spheric_test_sun_directions,
-                    test_loss_func,
-                    0,
-                    reduction=False
-                )
+    # spheric_naive_test_loss, spheric_test_bitmaps = test_batch(
+    #                 H,
+    #                 ENV,
+    #                 R,
+    #                 spheric_test_targets,
+    #                 spheric_test_sun_directions,
+    #                 test_loss_func,
+    #                 0,
+    #                 reduction=False
+    #             )
 
     for epoch in range(epochs):
         train_objects = TrainObjects(
