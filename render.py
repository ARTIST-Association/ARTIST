from typing import Optional, Tuple, Union
import torch
import torch as th

from environment import Environment
from heliostat_models import AbstractHeliostat


def Rx(alpha: torch.Tensor, mat: torch.Tensor) -> torch.Tensor:
    zeros = th.zeros_like(alpha)
    coss = th.cos(alpha)
    sins = th.sin(alpha)
    rots_x = th.stack([th.ones_like(alpha), zeros, zeros], -1)
    rots_y = th.stack([zeros, coss, -sins], -1)
    rots_z = th.stack([zeros, sins, coss], -1)
    rots = th.stack([rots_x, rots_y, rots_z], -1).reshape(rots_x.shape + (-1,))
    return th.matmul(rots, mat)


def Ry(alpha: torch.Tensor, mat: torch.Tensor) -> torch.Tensor:
    zeros = th.zeros_like(alpha)
    coss = th.cos(alpha)
    sins = th.sin(alpha)
    rots_x = th.stack([coss, zeros, sins], -1)
    rots_y = th.stack([zeros, th.ones_like(alpha), zeros], -1)
    rots_z = th.stack([-sins, zeros, coss], -1)
    rots = th.stack([rots_x, rots_y, rots_z], -1).reshape(rots_x.shape + (-1,))
    return th.matmul(rots, mat)


def Rz(alpha: torch.Tensor, mat: torch.Tensor) -> torch.Tensor:
    zeros = th.zeros_like(alpha)
    coss = th.cos(alpha)
    sins = th.sin(alpha)
    rots_x = th.stack([coss, -sins, zeros], -1)
    rots_y = th.stack([sins, coss, zeros], -1)
    rots_z = th.stack([zeros, zeros, th.ones_like(alpha)], -1)
    rots = th.stack([rots_x, rots_y, rots_z], -1).reshape(rots_x.shape + (-1,))
    return th.matmul(rots, mat)


def LinePlaneCollision(
        planeNormal: torch.Tensor,
        planePoint: torch.Tensor,
        rayDirections: torch.Tensor,
        rayPoints: torch.Tensor,
        epsilon: float = 1e-6,
) -> torch.Tensor:

    ndotu = rayDirections.matmul(planeNormal)
    if (th.abs(ndotu) < epsilon).any():
        raise RuntimeError("no intersection or line is within plane")

    ws = rayPoints - planePoint
    sis = -ws.matmul(planeNormal) / ndotu
    Psis = ws + sis.unsqueeze(-1) * rayDirections + planePoint
    return Psis


def compute_ray_directions(
        planeNormal: torch.Tensor,
        planePoint: torch.Tensor,
        ray_directions: torch.Tensor,
        hel_in_field: torch.Tensor,
        xi: torch.Tensor,
        yi: torch.Tensor,
) -> torch.Tensor:
    intersections = LinePlaneCollision(
        planeNormal, planePoint, ray_directions, hel_in_field)
    as_ = intersections
    has = as_ - hel_in_field
    # TODO Wieder der Vektor von vorher?
    #      Evtl. ist diese LinePlaneCollision unnötig
    has = has / th.linalg.norm(has, dim=1).unsqueeze(-1)

    # rotate: Calculate 3D rotationmatrix in heliostat system.
    # 1 axis is pointing towards the receiver, the other are orthogonal
    rotates_x = th.stack(
        [has[:, 0], has[:, 1], has[:, 2]],
        -1,
    )
    rotates_x = rotates_x / th.linalg.norm(rotates_x, dim=-1).unsqueeze(-1)
    rotates_y = th.stack(
        [
            has[:, 1],
            -has[:, 0],
            th.zeros(has.shape[:1], device=as_.device),
        ],
        -1,
    )
    rotates_y = rotates_y / th.linalg.norm(rotates_y, dim=-1).unsqueeze(-1)
    rotates_z = th.stack(
        [
            has[:, 2] * has[:, 0],
            has[:, 2] * has[:, 1],
            -has[:, 0]**2 - has[:, 1]**2,
        ],
        -1,
    )
    rotates_z = rotates_z / th.linalg.norm(rotates_z, dim=-1).unsqueeze(-1)
    rotates = th.hstack([rotates_x, rotates_y, rotates_z]).reshape(
        rotates_x.shape[0],
        rotates_x.shape[1],
        -1,
    )
    inv_rot = th.linalg.inv(rotates)  # inverse matrix
    # rays_tmp = th.tensor(ha, device=device)
    # print(rays_tmp.shape)

    # rays_tmp: first rotate aimpoint in right coord system,
    # apply xi, yi distortion, rotate back
    rotated_has = th.matmul(rotates, has.unsqueeze(-1))

    # rays = rotated_has.transpose(0, -1).transpose(1, -1)
    rot_y = Ry(xi, rotated_has)
    rot_z = Rz(yi, rot_y).transpose(0, -1).squeeze(0)
    rays = th.matmul(inv_rot, rot_z).transpose(0, -1).transpose(1, -1)

    return rays
    # return rotated_has


def compute_receiver_intersections(
        planeNormal: torch.Tensor,
        planePoint: torch.Tensor,
        ray_directions: torch.Tensor,
        hel_in_field: torch.Tensor,
) -> torch.Tensor:
    # Execute the kernel
    intersections = LinePlaneCollision(
        planeNormal, planePoint, ray_directions, hel_in_field, epsilon=1e-6)
    # print(intersections)
    return intersections


def sample_bitmap(
        dx_ints: torch.Tensor,
        dy_ints: torch.Tensor,
        indices: torch.Tensor,
        planex: float,
        planey: float,
        bitmap_height: int,
        bitmap_width: int,
) -> torch.Tensor:

    x_ints = dx_ints[indices] / planex * bitmap_height
    y_ints = dy_ints[indices] / planey * bitmap_width

    # We assume a continuously positioned value in-between four
    # discretely positioned pixels, similar to this:
    #
    # 4|3
    # -.-
    # 1|2
    #
    # where the numbers are the four neighboring, discrete pixels, the
    # "-" and "|" are the discrete pixel borders, and the "." is the
    # continuous value anywhere in-between the four pixels we sample.
    # That the "." may be anywhere in-between the four pixels is not
    # shown in the ASCII diagram, but is important to keep in mind.

    # The lower-valued neighboring pixels (for x this corresponds to 1
    # and 4, for y to 1 and 2).
    x_inds_low = x_ints.long()
    y_inds_low = y_ints.long()
    # The higher-valued neighboring pixels (for x this corresponds to 2
    # and 3, for y to 3 and 4).
    x_inds_high = x_inds_low + 1
    y_inds_high = y_inds_low + 1

    # When distributing the continuously positioned value/intensity to
    # the discretely positioned pixels, we give the corresponding
    # "influence" of the value to each neighbor. Here, we calculate this
    # influence for each neighbor.

    # x-value influence in 1 and 4
    x_ints_low = x_inds_high - x_ints
    # y-value influence in 1 and 2
    y_ints_low = y_inds_high - y_ints
    # x-value influence in 2 and 3
    x_ints_high = x_ints - x_inds_low
    # y-value influence in 3 and 4
    y_ints_high = y_ints - y_inds_low
    del x_ints
    del y_ints

    # We now calculate the distributed intensities for each neighboring
    # pixel and assign the correctly ordered indices to the intensities
    # so we know where to position them. The numbers correspond to the
    # ASCII diagram above.
    x_inds_1 = x_inds_low
    y_inds_1 = y_inds_low
    ints_1 = x_ints_low * y_ints_low

    x_inds_2 = x_inds_high
    y_inds_2 = y_inds_low
    ints_2 = x_ints_high * y_ints_low
    del y_inds_low
    del y_ints_low

    x_inds_3 = x_inds_high
    y_inds_3 = y_inds_high
    ints_3 = x_ints_high * y_ints_high
    del x_inds_high
    del x_ints_high

    x_inds_4 = x_inds_low
    y_inds_4 = y_inds_high
    ints_4 = x_ints_low * y_ints_high
    del x_inds_low
    del y_inds_high
    del x_ints_low
    del y_ints_high

    # Combine all indices and intensities in the correct order.
    x_inds = th.hstack([x_inds_1, x_inds_2, x_inds_3, x_inds_4]).long().ravel()
    del x_inds_1
    del x_inds_2
    del x_inds_3
    del x_inds_4

    y_inds = th.hstack([y_inds_1, y_inds_2, y_inds_3, y_inds_4]).long().ravel()
    del y_inds_1
    del y_inds_2
    del y_inds_3
    del y_inds_4

    ints = th.hstack([ints_1, ints_2, ints_3, ints_4]).ravel()
    del ints_1
    del ints_2
    del ints_3
    del ints_4
    # Normalize
    if len(ints) > 0:
        ints = ints / th.max(ints)

    # For distribution, we regard even those neighboring pixels that are
    # _not_ part of the image. That is why here, we set up a mask to
    # choose only those indices that are actually in the bitmap (i.e. we
    # prevent out-of-bounds access).
    indices = (
        (0 <= x_inds)
        & (x_inds < bitmap_width)
        & (0 <= y_inds)
        & (y_inds < bitmap_height)
    )

    # Flux density map for heliostat field
    total_bitmap = th.zeros(
        [bitmap_height, bitmap_width],
        dtype=dx_ints.dtype,
        device=dx_ints.device,
    )
    # Add up all distributed intensities in the corresponding indices.
    total_bitmap.index_put_(
        (x_inds[indices], y_inds[indices]),
        ints[indices],
        accumulate=True,
    )
    return total_bitmap


class Renderer(object):
    def __init__(
            self,
            heliostat: AbstractHeliostat,
            environment: Environment,
    ) -> None:
        self.H = heliostat
        self.ENV = environment
        self.redraw_random_variables: bool = \
            self.ENV.cfg.SUN.REDRAW_RANDOM_VARIABLES
        # plotter.plot_raytracer(
        #     self.H.discrete_points,
        #     self.ENV.receiver_center,
        #     self.ENV.sun_direction,
        # )
        # plotter.plot_normal_vectors(self.H.discrete_points, self.H._normals)

        if not self.redraw_random_variables:
            self.xi, self.yi = self.ENV.sun.sample(len(self.H.discrete_points))

<<<<<<< HEAD
    def render(
            self,
            heliostat: Optional[AbstractHeliostat] = None,
            return_extras: bool = False,
    ) -> Union[
        torch.Tensor,
        Tuple[
            torch.Tensor,
            Tuple[torch.Tensor, torch.Tensor, torch.Tensor, torch.Tensor],
        ],
    ]:
=======
###<<<<<<<<NICHT AUSGETAUSCHT
    def render(self, heliostat=None, return_extras=False):
>>>>>>> 4a13e300
        if heliostat is None:
            heliostat = self.H
        if self.redraw_random_variables:
            xi, yi = self.ENV.sun.sample(len(self.H.discrete_points))
        else:
            xi = self.xi
            yi = self.yi
<<<<<<< HEAD
        surface_points, ray_directions = heliostat()
        # TODO Maybe another name?
=======
        # TODO Max: use for reflection instead
        surface_points, ray_directions = heliostat()

>>>>>>> 4a13e300
        distorted_ray_directions = compute_ray_directions(
            self.ENV.receiver_plane_normal,  # Intersection plane
            self.ENV.receiver_center,  # Point on plane
            ray_directions,  # line directions
            surface_points,  # points on line
            xi,
            yi
        )

        intersections = compute_receiver_intersections(
            self.ENV.receiver_plane_normal,
            self.ENV.receiver_center,
            distorted_ray_directions,
            surface_points,
        )

        dx_ints = (  # TODO Make dependent on receiver plane
            intersections[:, :, 0]
            + self.ENV.receiver_plane_x / 2
            - self.ENV.receiver_center[0]
        )
        dy_ints = (
            intersections[:, :, 2]
            + self.ENV.receiver_plane_y / 2
            - self.ENV.receiver_center[2]
        )
        indices = (
            (-1 <= dx_ints)
            & (dx_ints < self.ENV.receiver_plane_x + 1)
            & (-1 <= dy_ints)
            & (dy_ints < self.ENV.receiver_plane_y + 1)
        )
        total_bitmap = sample_bitmap(
            dx_ints,
            dy_ints,
            indices,
            self.ENV.receiver_plane_x,
            self.ENV.receiver_plane_y,
            self.ENV.receiver_resolution_x,
            self.ENV.receiver_resolution_y,
        )
        target_num_missed = indices.numel() - indices.count_nonzero()

        if target_num_missed > 0:
            print(
                'Missed for target:', target_num_missed.detach().cpu().item())

        if return_extras:
            return total_bitmap, (distorted_ray_directions, indices, xi, yi)
        return total_bitmap<|MERGE_RESOLUTION|>--- conflicted
+++ resolved
@@ -280,7 +280,6 @@
         if not self.redraw_random_variables:
             self.xi, self.yi = self.ENV.sun.sample(len(self.H.discrete_points))
 
-<<<<<<< HEAD
     def render(
             self,
             heliostat: Optional[AbstractHeliostat] = None,
@@ -292,10 +291,7 @@
             Tuple[torch.Tensor, torch.Tensor, torch.Tensor, torch.Tensor],
         ],
     ]:
-=======
-###<<<<<<<<NICHT AUSGETAUSCHT
-    def render(self, heliostat=None, return_extras=False):
->>>>>>> 4a13e300
+
         if heliostat is None:
             heliostat = self.H
         if self.redraw_random_variables:
@@ -303,14 +299,9 @@
         else:
             xi = self.xi
             yi = self.yi
-<<<<<<< HEAD
         surface_points, ray_directions = heliostat()
         # TODO Maybe another name?
-=======
-        # TODO Max: use for reflection instead
-        surface_points, ray_directions = heliostat()
-
->>>>>>> 4a13e300
+
         distorted_ray_directions = compute_ray_directions(
             self.ENV.receiver_plane_normal,  # Intersection plane
             self.ENV.receiver_center,  # Point on plane
