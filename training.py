import collections
import itertools
import os
from typing import Callable, cast, List, Optional, Tuple, Union

import torch
import torch as th
from torch.utils.tensorboard import SummaryWriter
from yacs.config import CfgNode

from environment import Environment
import hausdorff_distance
from heliostat_models import AbstractHeliostat, ParamGroups
from pytorch_minimize.optim import BasinHoppingWrapper
from render import Renderer
import utils

from matplotlib import pyplot as plt
LossFn = Callable[
    [
        torch.Tensor,  # pred_bitmap
        torch.Tensor,  # target_bitmap
        torch.Tensor,  # z_alignment
        torch.Tensor,  # target_z_alignment
        Optional[torch.Tensor],  # target_set
        torch.Tensor,  # dx_ints
        torch.Tensor,  # dy_ints
        Environment,  # env
        torch.optim.Optimizer,  # opt
    ],
    Tuple[torch.Tensor, torch.Tensor],
]
TestLossFn = Callable[
    [torch.Tensor, torch.Tensor],
    torch.Tensor,
]

LRScheduler = Union[
    th.optim.lr_scheduler._LRScheduler,
    th.optim.lr_scheduler.ReduceLROnPlateau,
]

TrainObjects = collections.namedtuple(
    'TrainObjects',
    [
        'opt',
        'sched',
        'H',
        'ENV',
        'R',
        'targets',
        'target_z_alignments',
        'target_sets',
        'sun_directions',
        'loss_func',
        'config',
        'epoch',
        'prefix',
        'writer',
    ],
    # 'writer' is None by default
    defaults=[None],
)


def _insert_param_group_config(cfg: CfgNode, params: ParamGroups) -> None:
    for param_group in params:
        name = param_group['name']

        if name == 'surface':
            # These parameters are given by the defaults anyway (by
            # definition), so we don't set them explicitly.
            continue

        group_cfg: CfgNode = getattr(cfg, name.upper())

        for (key, value) in group_cfg.items():
            param_group[key.lower()] = value


def _build_optimizer(
        cfg_optimizer: CfgNode,
        params: ParamGroups,
) -> th.optim.Optimizer:
    cfg = cfg_optimizer
    name = cfg.NAME.lower()

    _insert_param_group_config(cfg, params)

    if name == "adam":
        opt: th.optim.Optimizer = th.optim.Adam(
            params,
            lr=cfg.LR,
            betas=(cfg.BETAS[0], cfg.BETAS[1]),
            eps=cfg.EPS,
            weight_decay=cfg.WEIGHT_DECAY,
        )
    elif name == "adamax":
        opt = th.optim.Adamax(
            params,
            lr=cfg.LR,
            betas=(cfg.BETAS[0], cfg.BETAS[1]),
            eps=cfg.EPS,
            weight_decay=cfg.WEIGHT_DECAY,
        )
    elif name == "adamw":
        opt = th.optim.AdamW(
            params,
            lr=cfg.LR,
            betas=(cfg.BETAS[0], cfg.BETAS[1]),
            eps=cfg.EPS,
            weight_decay=cfg.WEIGHT_DECAY,
        )
    elif name == "lbfgs":
        list_params = [param for group in params for param in group['params']]
        opt = th.optim.LBFGS(
            list_params,
            lr=cfg.LR,
        )
    else:
        raise ValueError(
            "Optimizer name not found, change name or implement new optimizer")

    return opt


def _build_scheduler(
        cfg_scheduler: CfgNode,
        opt: th.optim.Optimizer,
        total_steps: int,
) -> LRScheduler:
    name = cfg_scheduler.NAME.lower()
    if name == "reduceonplateau":
        cfg: CfgNode = cfg_scheduler.ROP
        sched: LRScheduler = th.optim.lr_scheduler.ReduceLROnPlateau(
            opt,
            factor=cfg.FACTOR,
            min_lr=cfg.MIN_LR,
            patience=cfg.PATIENCE,
            cooldown=cfg.COOLDOWN,
            verbose=cfg.VERBOSE,
        )
    elif name == "cyclic":
        cfg = cfg_scheduler.CYCLIC
        sched = th.optim.lr_scheduler.CyclicLR(
            opt,
            base_lr=cfg.BASE_LR,
            max_lr=cfg.MAX_LR,
            step_size_up=cfg.STEP_SIZE_UP,
            cycle_momentum=cfg.CYCLE_MOMENTUM,
            mode=cfg.MODE,
        )
    elif name == "exponential":
        cfg = cfg_scheduler.EXP
        sched = th.optim.lr_scheduler.ExponentialLR(opt, cfg.GAMMA)
    elif name == "onecycle":
        cfg = cfg_scheduler.ONE_CYCLE
        sched = th.optim.lr_scheduler.OneCycleLR(  # type: ignore[attr-defined]
            opt,
            # Handle zero steps (e.g. for no pretraining).
            total_steps=max(total_steps, 1),
            max_lr=cfg.MAX_LR,
            pct_start=cfg.PCT_START,
            div_factor=cfg.MAX_LR / cfg.START_LR,
            final_div_factor=cfg.MAX_LR / cfg.FINAL_LR,
            three_phase=cfg.THREE_PHASE,
        )
    else:
        raise ValueError(
            "Scheduler name not found, change name or implement new scheduler")

    return sched


def get_opt_cp_path(cp_path: str) -> str:
    return os.path.expanduser(cp_path[:-3] + '_opt.pt')


def load_optimizer_state(
        opt: th.optim.Optimizer,
        cp_path: str,
        device: th.device,
) -> None:
    cp_path = os.path.expanduser(cp_path)
    if not os.path.isfile(cp_path):
        print(
            f'Warning: cannot find optimizer under {cp_path}; '
            f'please rename your optimizer checkpoint accordingly. '
            f'Continuing with newly created optimizer...'
        )
        return
    cp = th.load(cp_path, map_location=device)
    opt.load_state_dict(cp['opt'])


def build_optimizer_scheduler(
        cfg: CfgNode,
        total_steps: int,
        params: ParamGroups,
        device: th.device,
) -> Tuple[th.optim.Optimizer, LRScheduler]:
    opt = _build_optimizer(cfg.TRAIN.OPTIMIZER, params)
    # Load optimizer state.
    if cfg.LOAD_OPTIMIZER_STATE:
        opt_cp_path = get_opt_cp_path(cfg.CP_PATH)
        load_optimizer_state(opt, opt_cp_path, device)

    sched = _build_scheduler(cfg.TRAIN.SCHEDULER, opt, total_steps)
    return opt, sched


def l1_weight_penalty(
        opt: th.optim.Optimizer,
        param_group_name: Optional[str],
) -> torch.Tensor:
    no_filter = param_group_name is None
    weight_penalty = sum(
        th.linalg.norm(
            th.linalg.norm(
                th.linalg.norm(param, ord=1, dim=-1),
                ord=1,
                dim=-1,
            ),
            ord=1,
            dim=-1
        )
        for group in opt.param_groups
        for param in group['params']
        if no_filter or group['name'] == param_group_name
    )
    assert isinstance(weight_penalty, th.Tensor)
    return weight_penalty


def _get_loss_func(
        cfg_loss: CfgNode,
) -> Callable[[torch.Tensor, torch.Tensor], torch.Tensor]:
    name = cfg_loss.NAME.lower()
    if name == "mse":
        primitive_loss_func: TestLossFn = th.nn.MSELoss()
    elif name == "l1":
        primitive_loss_func = th.nn.L1Loss()
    else:
        raise ValueError(
            "Loss function name not found, change name or implement new loss")
    return primitive_loss_func


def build_loss_funcs(
        cfg_loss: CfgNode,
        to_optimize: List[str],
) -> Tuple[LossFn, TestLossFn]:
    cfg = cfg_loss
    primitive_loss_func = _get_loss_func(cfg)
    miss_primitive_loss_func = _get_loss_func(cfg.MISS)
    alignment_primitive_loss_func = _get_loss_func(cfg.ALIGNMENT)

    loss_factor: float = cfg.FACTOR
    miss_loss_factor: float = cfg.MISS.FACTOR
    pixel_closeness_loss_factor: float = cfg.PIXEL_CLOSENESS.FACTOR
    alignment_loss_factor: float = cfg.ALIGNMENT.FACTOR
    hausdorff_loss_factor: float = cfg.HAUSDORFF.FACTOR

    def test_loss_func(
            pred_bitmap: torch.Tensor,
            target_bitmap: torch.Tensor,
    ) -> torch.Tensor:
        loss = primitive_loss_func(pred_bitmap, target_bitmap)
<<<<<<< HEAD
        # loss /= pred_bitmap.numel()
=======
>>>>>>> 7ddb07b9
        loss *= loss_factor
        loss /= pred_bitmap.numel()
        return loss
    
    def miss_loss_func(
            pred_bitmap: torch.Tensor,
            dx_ints: torch.Tensor,
            dy_ints: torch.Tensor,
            env: Environment,
    ) -> torch.Tensor:
        miss_loss = miss_primitive_loss_func(
            dx_ints,
            th.clip(dx_ints, min=-1, max=env.receiver_plane_x + 1),
        ) * miss_loss_factor
        miss_loss += miss_primitive_loss_func(
            dy_ints,
            th.clip(dy_ints, min=-1, max=env.receiver_plane_y + 1),
        ) * miss_loss_factor
        miss_loss /= pred_bitmap.numel()
        return miss_loss

    def pixel_closeness_loss_func(
            pred_bitmap: torch.Tensor,
            target_bitmap: torch.Tensor,
    ) -> torch.Tensor:
        target_threshold = target_bitmap.mean()

        device = pred_bitmap.device
        dtype = pred_bitmap.dtype
        pixel_indices = th.cartesian_prod(
            th.arange(pred_bitmap.shape[0], device=device, dtype=dtype),
            th.arange(pred_bitmap.shape[1], device=device, dtype=dtype),
        ) / pred_bitmap.numel()

        target_positions = (
            th.nonzero(target_bitmap >= target_threshold)
            / target_bitmap.numel()
        )

        pixel_distances = th.cdist(
            pixel_indices,
            target_positions,
            p=cfg.PIXEL_CLOSENESS.NORM_P,
        )
        closest_distances = pixel_distances.min(dim=-1)[0]
        closest_distances *= pred_bitmap.ravel()

        pixel_closeness_loss = (
            closest_distances.mean()
            * pixel_closeness_loss_factor
        )
        return pixel_closeness_loss

    
    def hausdorff_loss_func(
            pred_bitmap: torch.Tensor,
            target_set: Optional[torch.Tensor],
    ) -> torch.Tensor:
        if hausdorff_loss_factor != 0:
            assert target_set is not None
            weighted_hausdorff_dists = \
                hausdorff_distance.weighted_hausdorff_distance(
                    pred_bitmap.unsqueeze(0),
                    [target_set],
                    norm_p=cfg.HAUSDORFF.NORM_P,
                    mean_p=cfg.HAUSDORFF.MEAN_P,
                )
            weighted_hausdorff_dists[th.isposinf(weighted_hausdorff_dists)] = \
                10 * hausdorff_distance.max_hausdorff_distance(
                    pred_bitmap.shape,
                    pred_bitmap.device,
                    pred_bitmap.dtype,
                    norm_p=cfg.HAUSDORFF.NORM_P,
                )
            hausdorff_loss = (
                weighted_hausdorff_dists.mean()
                * hausdorff_loss_factor
                / pred_bitmap.numel()
            )
        else:
            hausdorff_loss = th.tensor(
                0.0, dtype=pred_bitmap.dtype, device=pred_bitmap.device)
        return hausdorff_loss

    def loss_func(
            pred_bitmap: torch.Tensor,
            target_bitmap: torch.Tensor,
            z_alignment: torch.Tensor,
            target_z_alignment: torch.Tensor,
            target_set: Optional[torch.Tensor],
            dx_ints: torch.Tensor,
            dy_ints: torch.Tensor,
            env: Environment,
            opt: torch.optim.Optimizer,
    ) -> Tuple[torch.Tensor, torch.Tensor]:
        raw_loss = test_loss_func(
            pred_bitmap,
            target_bitmap,
        )
        loss = raw_loss.clone()
        
        # Penalize misses
        miss_loss = miss_loss_func(pred_bitmap, dx_ints, dy_ints, env)
        loss += miss_loss

        # Penalize misalignment
        # TODO Does this even make sense when using active canting?
        alignment_loss = alignment_primitive_loss_func(
            (
                z_alignment.mean(dim=0)
                if z_alignment.ndim > 1 and target_z_alignment.ndim == 1
                else z_alignment
            ),
            (
                target_z_alignment.mean(dim=0)
                if target_z_alignment.ndim > 1 and z_alignment.ndim == 1
                else target_z_alignment
            ),
        ) * alignment_loss_factor
        loss += alignment_loss

        # Weighted Hausdorff loss
        hausdorff_loss = hausdorff_loss_func(pred_bitmap, target_set)
        loss += hausdorff_loss
        
        # Make pred pixels move to target pixels
        pixel_closeness_loss = pixel_closeness_loss_func(
            pred_bitmap, target_bitmap)
        loss += pixel_closeness_loss
        


        if isinstance(opt, th.optim.LBFGS) and cfg.USE_L1_WEIGHT_DECAY:
            weight_penalty = l1_weight_penalty(opt, None)
            weight_decay_factor: float = cfg.WEIGHT_DECAY_FACTOR
            loss += weight_decay_factor * weight_penalty
        else:
            for name in to_optimize:
                if name == 'surface':
                    node: CfgNode = cfg
                else:
                    node = getattr(cfg, name.upper())

                if not node.USE_L1_WEIGHT_DECAY:
                    continue

                # TODO This is very inefficient as we do a N^2 loop.
                #      However, N is super small so we shouldn't care.
                weight_penalty = l1_weight_penalty(opt, name)
                weight_decay_factor = node.WEIGHT_DECAY_FACTOR
                loss += weight_decay_factor * weight_penalty
        return loss, raw_loss

    return loss_func, test_loss_func


def calc_batch_loss(
        train_objects: TrainObjects,
        return_extras: bool = True,
) -> Union[
    torch.Tensor,
    Tuple[torch.Tensor, Tuple[torch.Tensor, torch.Tensor, torch.Tensor]],
]:
    # print(epoch)
    # if epoch == 0:
    #     last_lr = opt.param_groups[0]["lr"]
    (
        opt,
        # Don't need scheduler.
        _,
        H,
        ENV,
        R,
        targets,
        target_z_alignments,
        target_sets,
        sun_directions,
        loss_func,
        config,
        epoch,
        prefix,
        writer,
    ) = train_objects
    assert prefix, "prefix string cannot be empty"
    # Initialize Parameters
    # =====================
    loss = th.tensor(0.0, dtype=targets.dtype, device=H.device)
    raw_loss = th.zeros_like(loss)
    if return_extras:
        num_missed = th.tensor(0.0, dtype=targets.dtype, device=H.device)

    # Batch Loop
    # ==========
    for (i, (
            target,
            target_z_alignment,
            target_set,
            sun_direction,
    )) in enumerate(zip(
            targets,
            target_z_alignments,
            target_sets if target_sets is not None else itertools.repeat(None),
            sun_directions,
    )):
        H_aligned = H.align(sun_direction)
        (
            pred_bitmap,
            (ray_directions, dx_ints, dy_ints, indices, _, _),
        ) = R.render(H_aligned, return_extras=True)
        # pred_bitmap = pred_bitmap.unsqueeze(0)
        # print(pred_bitmap.shape)
        curr_loss, curr_raw_loss = loss_func(
            pred_bitmap,
            target,
            H_aligned.alignment[..., -1, :],
            target_z_alignment,
            target_set,
            dx_ints,
            dy_ints,
            ENV,
            opt,
        )

        loss += curr_loss / len(targets)
        raw_loss += curr_raw_loss / len(targets)

        with th.no_grad():
            # Plot target images to TensorBoard
            if writer: # and epoch % config.TRAIN.IMG_INTERVAL == 0
                writer.add_image(
                    f"{prefix}/prediction_{i}",
                    utils.colorize(pred_bitmap),
                    epoch,
                )

            if return_extras:
                # Compare metrics
                num_missed += (
                    (indices.numel() - indices.count_nonzero())
                    / len(targets)
                )

    if return_extras:
        return loss, (raw_loss, pred_bitmap, num_missed)
    return loss


def calc_batch_grads(
        train_objects: TrainObjects,
        return_extras: bool = True,
) -> Union[
    torch.Tensor,
    Tuple[torch.Tensor, Tuple[torch.Tensor, torch.Tensor, torch.Tensor]],
]:
    train_objects.opt.zero_grad(set_to_none=True)

    loss, (raw_loss, pred_bitmap, num_missed) = calc_batch_loss(
        train_objects, return_extras=True)

    loss.backward()
    if return_extras:
        return loss, (raw_loss, pred_bitmap, num_missed)
    return loss


def train_batch(
        train_objects: TrainObjects,
) -> Tuple[torch.Tensor, torch.Tensor, torch.Tensor, torch.Tensor]:
    opt = train_objects.opt
    if isinstance(opt, th.optim.LBFGS):
        with th.no_grad():
            _, (raw_loss, pred_bitmap, num_missed) = calc_batch_loss(
                train_objects)
        loss = cast(
            th.Tensor,
            opt.step(cast(
                Callable[[], float],
                lambda: calc_batch_grads(train_objects, return_extras=False),
            )),
        )
    else:
        loss, (raw_loss, pred_bitmap, num_missed) = calc_batch_grads(
            train_objects)
        opt.step()

    # Plot loss to Tensorboard
    with th.no_grad():
        prefix = train_objects.prefix
        assert prefix, "prefix string cannot be empty"
        writer = train_objects.writer
        if writer:
            writer.add_scalar(
                f"{prefix}/loss", loss.item(), train_objects.epoch)
            writer.add_scalar(
                f"{prefix}/raw_loss", raw_loss.item(), train_objects.epoch)

    # Update training parameters
    # ==========================
    sched = train_objects.sched
    if isinstance(sched, th.optim.lr_scheduler.ReduceLROnPlateau):
        sched.step(loss)
    else:
        sched.step()

    train_objects.H.step(verbose=True)
    # if opt.param_groups[0]["lr"] < last_lr:
    #     last_lr = opt.param_groups[0]["lr"]

    return loss, raw_loss, pred_bitmap, num_missed


@th.no_grad()
def test_batch(
        heliostat: AbstractHeliostat,
        env: Environment,
        renderer: Renderer,
        targets: torch.Tensor,
        target_sets: List[torch.Tensor],
        sun_directions: torch.Tensor,
        loss_func: TestLossFn,
        config: CfgNode,
        epoch: int,
        prefix: str,
        writer: Optional[SummaryWriter] = None,
        reduction: bool = True,
) -> Tuple[torch.Tensor, torch.Tensor, torch.Tensor]:
    assert prefix, "prefix string cannot be empty"

    mean_loss = th.tensor(0.0, dtype=targets.dtype, device=heliostat.device)
    losses = []
    bitmaps: Optional[torch.Tensor] = None
    for (i, (target, sun_direction)) in enumerate(zip(
            targets,
            sun_directions,
    )):
        heliostat_aligned = heliostat.align(sun_direction)
        (
            pred_bitmap,
            (ray_directions, dx_ints, dy_ints, _, _, _),
        ) = renderer.render(heliostat_aligned, return_extras=True)

        if bitmaps is None:
            bitmaps = th.empty(
                (len(targets),) + pred_bitmap.shape,
                dtype=pred_bitmap.dtype,
            )

        loss = loss_func(pred_bitmap, target)
        if reduction:
            mean_loss += loss / len(targets)
        else:
            losses.append(loss)
        bitmaps[i] = pred_bitmap.detach().cpu()

        if writer:
            writer.add_image(
                f"{prefix}/prediction_{i}", utils.colorize(pred_bitmap), epoch)
    assert bitmaps is not None

    hausdorff_dists = hausdorff_distance.set_hausdorff_distance(
        hausdorff_distance.images_to_sets(
            bitmaps,
            config.TRAIN.LOSS.HAUSDORFF.CONTOUR_VALS,
            config.TRAIN.LOSS.HAUSDORFF.CONTOUR_VAL_RADIUS,
        ),
        target_sets,
    )
    mean_hausdorff_dist = hausdorff_dists.mean()

    if writer:
        writer.add_scalar(f"{prefix}/loss", mean_loss.item(), epoch)
        writer.add_scalar(
            f"{prefix}/hausdorff_distance", mean_hausdorff_dist.item(), epoch)
    if reduction:
        return mean_loss, mean_hausdorff_dist, bitmaps
    else:
        return th.stack(losses), hausdorff_dists, bitmaps<|MERGE_RESOLUTION|>--- conflicted
+++ resolved
@@ -266,12 +266,8 @@
             target_bitmap: torch.Tensor,
     ) -> torch.Tensor:
         loss = primitive_loss_func(pred_bitmap, target_bitmap)
-<<<<<<< HEAD
+        loss *= loss_factor
         # loss /= pred_bitmap.numel()
-=======
->>>>>>> 7ddb07b9
-        loss *= loss_factor
-        loss /= pred_bitmap.numel()
         return loss
     
     def miss_loss_func(
