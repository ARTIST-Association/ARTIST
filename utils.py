--- conflicted
+++ resolved
@@ -367,9 +367,5 @@
     rot_x = jac[2][1] - jac[1][2]
     rot_y = jac[0][2] - jac[2][0]
     rot_z = jac[1][0] - jac[0][1]
-<<<<<<< HEAD
-    print(rot_x)
-=======
-
->>>>>>> 9739d812
+
     return th.tensor([rot_x, rot_y, rot_z])