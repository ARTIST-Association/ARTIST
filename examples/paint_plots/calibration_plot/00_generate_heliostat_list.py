import argparse
import json
import pathlib
import re

from artist.util import config_dictionary
from examples.paint_plots.helpers import join_safe, load_config


def find_heliostats_with_minimum_calibrations(
    paint_directory: str | pathlib.Path,
    minimum_calibration_files: int = 100,
    maximum_heliostats: int = 10,
    flux_file_suffix: str = "flux",
) -> list[tuple[str, list[pathlib.Path], list[pathlib.Path]]]:
    """
    Find heliostats that have at least a minimum number of valid calibration files.

    Scan a ''PAINT'' directory for heliostat subdirectories that match the naming pattern, validate calibration JSONs
    for required focal-spot keys, and collect matching flux image paths for a given suffix. The function returns a
    sorted list of up to `maximum_heliostats` tuples of the form (heliostat_name, calibration_paths, flux_image_paths).
    A calibration JSON is considered valid when its focal-spot section contains both
    `config_dictionary.paint_helios` and `config_dictionary.paint_utis`; only the first `minimum_files` valid
    calibrations per heliostat are used and missing or unreadable JSON files are skipped with a warning.

    Parameters
    ----------
    paint_directory : str or pathlib.Path
        The path to the base ''PAINT'' directory.
    minimum_calibration_files : int
        The minimum number of calibration files required.
    maximum_heliostats : int
        The maximum number of heliostats to include in the result.
    flux_file_suffix : str
        The suffix to use for flux image filenames (e.g., ''flux'', ''flux-centered'').

    Returns
    -------
    list[tuple[str, list[pathlib.Path], list[pathlib.Path]]]
        A list of tuples containing:
        - The heliostat name.
        - A list of valid calibration file paths.
        - A list of flux image file paths.
    """
    paint_directory = pathlib.Path(paint_directory)
    heliostat_name_pattern = re.compile(r"^[A-Z]{2}[0-9]{2}$")
    heliostat_data_list = []

    for subdirectory in paint_directory.iterdir():
        if not subdirectory.is_dir():
            continue

        heliostat_name = subdirectory.name
        if not heliostat_name_pattern.match(heliostat_name):
            continue

        calibration_directory = (
            subdirectory / config_dictionary.paint_calibration_folder_name
        )
        if not calibration_directory.exists():
            continue

        calibration_file_paths = sorted(
            calibration_directory.glob(
                config_dictionary.paint_calibration_properties_file_name_ending
            )
        )
        valid_calibration_file_paths = []
        for calibration_file_path in calibration_file_paths:
            try:
                with open(calibration_file_path, "r") as calibration_file:
                    calibration_data = json.load(calibration_file)
                    focal_data = calibration_data.get(
                        config_dictionary.paint_focal_spot, {}
                    )
                    if (
                        config_dictionary.paint_helios in focal_data
                        and config_dictionary.paint_utis in focal_data
                    ):
                        valid_calibration_file_paths.append(calibration_file_path)
            except Exception as error:
                print(
                    f"Warning: Skipping {calibration_file_path} due to error: {error}"
                )

        if len(valid_calibration_file_paths) < minimum_calibration_files:
            continue

        valid_calibration_file_paths = valid_calibration_file_paths[
            :minimum_calibration_files
        ]

        flux_image_file_paths = []

        ending = (
            config_dictionary.paint_calibration_properties_file_name_ending.replace(
                "*", ""
            ).replace(".json", "")
        )

        for calibration_file_path in valid_calibration_file_paths:
            # file_stem = calibration_file_path.stem.replace(
            #     config_dictionary.paint_calibration_properties_file_name_ending, ""
            # )
            file_stem = calibration_file_path.stem.removesuffix(ending)
            flux_image_filename = f"{file_stem}-{flux_file_suffix}.png"
            flux_image_path = calibration_directory / flux_image_filename
            if flux_image_path.exists():
                flux_image_file_paths.append(flux_image_path)

        heliostat_data_list.append(
            (heliostat_name, valid_calibration_file_paths, flux_image_file_paths)
        )
        print(
            f"Added heliostat {heliostat_name} to list. List length = {len(heliostat_data_list)}"
        )
        if len(heliostat_data_list) >= maximum_heliostats:
            break

    return sorted(heliostat_data_list, key=lambda heliostat: heliostat[0])


def save_heliostat_list(
    heliostat_data_list: list[tuple[str, list[pathlib.Path], list[pathlib.Path]]],
    output_file_path: str | pathlib.Path,
) -> None:
    """
    Save a list of heliostats to a JSON file, converting pathlib.Path objects to strings.

    Parameters
    ----------
    heliostat_data_list : list[tuple[str, list[pathlib.Path], list[pathlib.Path]]]
        The list of heliostat data with calibration and flux paths.
    output_file_path : str or pathlib.Path
        The file path to save the list to.
    """
    output_file_path = join_safe(output_file_path, "heliostat_files.json")
    output_file_path = pathlib.Path(output_file_path)
    output_file_path.parent.mkdir(parents=True, exist_ok=True)

    serializable_data = [
        {
            "name": heliostat_name,
            "calibrations": [
                str(calibration_path) for calibration_path in calibration_paths
            ],
            "flux_images": [str(flux_path) for flux_path in flux_paths],
        }
        for heliostat_name, calibration_paths, flux_paths in heliostat_data_list
    ]

    with open(output_file_path, "w") as output_file:
        json.dump(serializable_data, output_file, indent=2)
    print(f"Saved {len(serializable_data)} heliostat entries to {output_file_path}")


if __name__ == "__main__":
    config = load_config()
    paint_directory = pathlib.Path(config["paint_repository_base_path"])

    paint_plot_base_path = pathlib.Path(config["base_path"])

<<<<<<< HEAD
    output_json_file = join_safe(paint_plot_base_path, os.path.dirname(config["results_calibration_dict_path"]))
    parser = argparse.ArgumentParser(description="Generate heliostat list with calibration info.")
=======
    output_json_file = join_safe(paint_plot_base_path, config["results_dict_path"])
    parser = argparse.ArgumentParser(
        description="Generate heliostat list with calibration info."
    )
>>>>>>> f06a0078
    parser.add_argument(
        "--minimum-calibrations",
        type=int,
        default=25,
        help="Minimum valid calibration files per heliostat.",
    )
    parser.add_argument(
        "--maximum-heliostats",
        type=int,
        default=100,
        help="Maximum number of heliostats to include.",
    )
    parser.add_argument(
        "--excluded-heliostats",
        "-e",
        action="append",
        default=["AA39"],
        help="Heliostat names to exclude. Repeat or use comma/space separated.",
    )
    parser.add_argument(
        "--flux-file-suffix",
        type=str,
        default="flux",
        help="Flux image file suffix (e.g., 'flux' or 'flux-centered').",
    )
    args = parser.parse_args()

    minimum_calibrations = args.minimum_calibrations
    maximum_heliostats = args.maximum_heliostats

    excluded_heliostats = set()
    for group in args.excluded_heliostats:
        excluded_heliostats.update(name for name in re.split(r"[,\s;]+", group) if name)

    flux_file_suffix = args.flux_file_suffix

    heliostat_data_list = find_heliostats_with_minimum_calibrations(
        paint_directory,
        minimum_calibration_files=minimum_calibrations,
        maximum_heliostats=maximum_heliostats,
        flux_file_suffix=flux_file_suffix,
    )

    heliostat_data_list = [
        heliostat_data
        for heliostat_data in heliostat_data_list
        if heliostat_data[0] not in excluded_heliostats
    ]
    heliostat_data_list = heliostat_data_list[:maximum_heliostats]

    print(f"Selected {len(heliostat_data_list)} heliostats:")
    for heliostat_name, calibration_paths, flux_paths in heliostat_data_list:
        print(
            f"- {heliostat_name}: {len(calibration_paths)} calibrations, {len(flux_paths)} flux images ({flux_file_suffix})"
        )

    save_heliostat_list(heliostat_data_list, output_json_file)<|MERGE_RESOLUTION|>--- conflicted
+++ resolved
@@ -160,15 +160,9 @@
 
     paint_plot_base_path = pathlib.Path(config["base_path"])
 
-<<<<<<< HEAD
     output_json_file = join_safe(paint_plot_base_path, os.path.dirname(config["results_calibration_dict_path"]))
     parser = argparse.ArgumentParser(description="Generate heliostat list with calibration info.")
-=======
-    output_json_file = join_safe(paint_plot_base_path, config["results_dict_path"])
-    parser = argparse.ArgumentParser(
-        description="Generate heliostat list with calibration info."
-    )
->>>>>>> f06a0078
+
     parser.add_argument(
         "--minimum-calibrations",
         type=int,
