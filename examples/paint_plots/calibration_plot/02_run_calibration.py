import copy
import pathlib
from typing import Optional

import h5py
import torch

from artist.core.kinematic_calibrator import KinematicCalibrator
from artist.core.loss_functions import AngleLoss
from artist.data_loader import paint_loader
from artist.scenario.scenario import Scenario
from artist.util import config_dictionary, set_logger_config
from artist.util.environment_setup import get_device, setup_distributed_environment
from examples.paint_plots.helpers import (
    filter_valid_heliostat_data,
    join_safe,
    load_config,
    load_heliostat_data,
)

torch.manual_seed(7)
torch.cuda.manual_seed(7)

FIGSIZE = (6, 4)
LEGEND_FONTSIZE = 8


# Set up logger.
set_logger_config()

# ---------------
# helper functions
# ---------------


def run_calibration(
    scenario_utis: Scenario,
    scenario_helios: Scenario,
    valid_heliostat_data_mapping: list[
        tuple[str, list[pathlib.Path], list[pathlib.Path]]
    ],
    device: Optional[torch.device],
    centroids_extracted_by: Optional[list[str]] = None,
) -> dict:
    """Run distributed calibration for all groups and selected centroid sources.

    Parameters
    ----------
    scenario_utis : Scenario
        Scenario object used when centroids are extracted by UTIS.
    scenario_helios : Scenario
        Scenario object used when centroids are extracted by HeliOS.
    valid_heliostat_data_mapping : list[tuple[str, list[pathlib.Path], list[pathlib.Path]]]
        For each heliostat, (name, calibration_property_paths, flux_image_paths) after filtering.
    device : torch.device | None
        Device used for optimization and tensor allocations.
    centroids_extracted_by : list[str] | None, default=None
        Centroid sources to run. Defaults to [paint_utis, paint_helios].
    use_ray_tracing : bool, default=False
        If True, disables motor positions calibration (ray-tracing-based optimization expected).
    tolerance : float, default=0.05
        Target tolerance for the optimizer.
    max_epoch : int, default=1000
        Maximum number of optimization epochs.
    initial_learning_rate : float, default=0.001
        Learning rate for the optimizer.

    Returns
    -------
    dict
        Mapping from heliostat name to per-centroid loss arrays and, later, positions.
    """
    centroids_extracted_by = centroids_extracted_by or [
        config_dictionary.paint_utis,
        config_dictionary.paint_helios,
    ]

    number_of_heliostat_groups = len(scenario_utis.heliostat_field.heliostat_groups)
    # Validate that UTIS and HeliOS scenarios have matching topology.
    number_of_heliostat_groups_utis = len(
        scenario_utis.heliostat_field.heliostat_groups
    )
    number_of_heliostat_groups_helios = len(
        scenario_helios.heliostat_field.heliostat_groups
    )
    if number_of_heliostat_groups_utis != number_of_heliostat_groups_helios:
        raise ValueError(
            f"Mismatch in number of heliostat groups: UTIS={number_of_heliostat_groups_utis}, HeliOS={number_of_heliostat_groups_helios}. You have to load the same scenario twice!"
        )
    results_dict: dict = {}

    data: dict[str, str | list[tuple[str, list[pathlib.Path], list[pathlib.Path]]]] = {
        config_dictionary.data_source: config_dictionary.paint,
        config_dictionary.heliostat_data_mapping: heliostat_data_mapping,
    }

    number_of_heliostat_groups = Scenario.get_number_of_heliostat_groups_from_hdf5(
        scenario_path=scenario_path
    )

    with setup_distributed_environment(
        number_of_heliostat_groups=number_of_heliostat_groups,
        device=device,
    ) as ddp_setup:
        device_used = ddp_setup[config_dictionary.device]

        # Set calibration method and loss function.
        kinematic_calibration_method = (
            config_dictionary.kinematic_calibration_motor_positions
        )
        # Uncomment for calibration with raytracing:

        # Uncomment for calibration with motor positions.
        # loss_definition = VectorLoss()

        # Configure the learning rate scheduler. The example scheduler parameter dict includes
        # example parameters for all three possible schedulers.
        scheduler = (
            config_dictionary.exponential
        )  # exponential, cyclic or reduce_on_plateau
        scheduler_parameters = {
            config_dictionary.gamma: 0.9999,
            config_dictionary.min: 1e-6,
            config_dictionary.max: 1e-2,
            config_dictionary.step_size_up: 500,
            config_dictionary.reduce_factor: 0.3,
            config_dictionary.patience: 10,
            config_dictionary.threshold: 1e-3,
            config_dictionary.cooldown: 10,
        }

        # Set optimization parameters.
        optimization_configuration = {
            config_dictionary.initial_learning_rate: 0.04,
            config_dictionary.tolerance: 0,
            config_dictionary.max_epoch: 10000,
            config_dictionary.num_log: 100,
            config_dictionary.early_stopping_delta: 1e-6,
            config_dictionary.early_stopping_patience: 4000,
            config_dictionary.scheduler: scheduler,
            config_dictionary.scheduler_parameters: scheduler_parameters,
        }

        for centroid in centroids_extracted_by:
            if centroid == config_dictionary.paint_utis:
                scenario = scenario_utis
            elif centroid == config_dictionary.paint_helios:
                scenario = scenario_helios
            else:
                raise ValueError(f"Unknown centroid source: {centroid}")
            loss_definition = AngleLoss()
            for heliostat_group in scenario.heliostat_field.heliostat_groups:
                (
                    _focal_spots_calibration,
                    _incident_ray_directions_calibration,
                    _motor_positions_calibration,
                    heliostats_mask_calibration,
                    _target_area_mask_calibration,
                ) = paint_loader.extract_paint_calibration_properties_data(
                    heliostat_calibration_mapping=[
                        (heliostat_name, calibration_properties_paths)
                        for heliostat_name, calibration_properties_paths, _ in valid_heliostat_data_mapping
                        if heliostat_name in heliostat_group.names
                    ],
                    heliostat_names=heliostat_group.names,
                    target_area_names=scenario.target_areas.names,
                    power_plant_position=scenario.power_plant_position,
                    centroid_extrected_by=centroid,
                    device=device_used,
                )

                if heliostats_mask_calibration.sum() <= 0:
                    continue
                kinematic_calibrator = KinematicCalibrator(
                    ddp_setup=ddp_setup,
                    scenario=scenario,
                    data=data,
                    optimization_configuration=optimization_configuration,
                    calibration_method=kinematic_calibration_method,
                )

                raw_losses = kinematic_calibrator.calibrate(
                    loss_definition=loss_definition, device=device
                )
                if raw_losses is None:
                    continue
                losses = raw_losses

                for index, name in enumerate(heliostat_group.names):
                    if name not in results_dict:
                        results_dict[name] = {}
<<<<<<< HEAD
                    results_dict[name][centroid] = losses
    
=======
                    results_dict[name][centroid] = per_heliostat_losses

>>>>>>> f06a0078
    for group in scenario.heliostat_field.heliostat_groups:
        for name, position in zip(group.names, group.positions):
            results_dict.setdefault(name, {})["position"] = (
                position.clone().detach().cpu().tolist()
            )

    return results_dict


if __name__ == "__main__":
    config = load_config()

    device = torch.device(config["device"])
    device = get_device(device)
    paint_repository_base_path = config["paint_repository_base_path"]

    paint_plots_base_path = pathlib.Path(config["base_path"])
    scenario_path = join_safe(
        paint_plots_base_path, config["calibration_scenario_path"]
    )
    heliostat_list_file = join_safe(
        paint_plots_base_path, config["heliostat_list_path"]
    )
    results_path = join_safe(
        paint_plots_base_path, config["results_calibration_dict_path"]
    )

    heliostat_data_mapping, heliostat_properties_list = load_heliostat_data(
        paint_repository_base_path, heliostat_list_file
    )

    with h5py.File(scenario_path) as scenario_file:
        scenario = Scenario.load_scenario_from_hdf5(
            scenario_file=scenario_file,
            number_of_surface_points_per_facet=torch.tensor([5, 5], device=device),
            device=device,
        )
    scenario_utis = copy.deepcopy(scenario)
    scenario_helios = copy.deepcopy(scenario)

    valid_heliostat_data_mapping = filter_valid_heliostat_data(heliostat_data_mapping)

    results_dict = run_calibration(
        scenario_utis=scenario_utis,
        scenario_helios=scenario_helios,
        valid_heliostat_data_mapping=valid_heliostat_data_mapping,
        device=device,
        centroids_extracted_by=[
            config_dictionary.paint_utis,
            config_dictionary.paint_helios,
        ],
    )

    # Inline attach_positions: ensure positions are included before saving.
    for group in scenario.heliostat_field.heliostat_groups:
        for name, position in zip(group.names, group.positions):
            results_dict.setdefault(name, {})["position"] = (
                position.clone().detach().cpu().tolist()
            )

    torch.save(results_dict, results_path)
    print(f"Calibration results saved to {results_path}")<|MERGE_RESOLUTION|>--- conflicted
+++ resolved
@@ -189,13 +189,8 @@
                 for index, name in enumerate(heliostat_group.names):
                     if name not in results_dict:
                         results_dict[name] = {}
-<<<<<<< HEAD
-                    results_dict[name][centroid] = losses
-    
-=======
+
                     results_dict[name][centroid] = per_heliostat_losses
-
->>>>>>> f06a0078
     for group in scenario.heliostat_field.heliostat_groups:
         for name, position in zip(group.names, group.positions):
             results_dict.setdefault(name, {})["position"] = (
