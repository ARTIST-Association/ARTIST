import pathlib
from typing import Any

import h5py
import paint.util.paint_mappings as paint_mappings
import pytest
import torch

from artist import ARTIST_ROOT
from artist.core.kinematic_reconstructor import KinematicReconstructor
from artist.core.loss_functions import FocalSpotLoss, Loss, VectorLoss
from artist.data_parser.calibration_data_parser import CalibrationDataParser
from artist.data_parser.paint_calibration_parser import PaintCalibrationDataParser
from artist.scenario.scenario import Scenario
from artist.util import config_dictionary, set_logger_config

# Set up logger.
set_logger_config()


@pytest.mark.parametrize(
    "reconstruction_method, initial_learning_rate, loss_class, data_parser, early_stopping_delta, centroid_extraction_method, scheduler",
    [
        (
            config_dictionary.kinematic_reconstruction_raytracing,
            0.005,
            FocalSpotLoss,
            PaintCalibrationDataParser(),
            1e-4,
            paint_mappings.UTIS_KEY,
            config_dictionary.exponential,
        ),
        (
            config_dictionary.kinematic_reconstruction_raytracing,
            0.005,
            FocalSpotLoss,
            PaintCalibrationDataParser(),
            1.0,
            paint_mappings.UTIS_KEY,
            config_dictionary.reduce_on_plateau,
        ),
        (
            config_dictionary.kinematic_reconstruction_raytracing,
            0.005,
            FocalSpotLoss,
            PaintCalibrationDataParser(),
            1.0,
            "invalid",
            config_dictionary.reduce_on_plateau,
        ),
        (
            "invalid",
            0.005,
            FocalSpotLoss,
            PaintCalibrationDataParser(),
            1.0,
            "invalid",
            config_dictionary.reduce_on_plateau,
        ),
    ],
)
def test_kinematic_reconstructor(
    reconstruction_method: str,
    initial_learning_rate: float,
    loss_class: Loss,
    data_parser: CalibrationDataParser,
    early_stopping_delta: float,
    centroid_extraction_method: str,
    scheduler: str,
    ddp_setup_for_testing: dict[str, Any],
    device: torch.device,
) -> None:
    """
    Test the kinematic calibration methods.

    Parameters
    ----------
    reconstruction_method : str
        The name of the reconstruction method.
    initial_learning_rate : float
        The initial learning rate.
    loss_class : Loss
        The loss class.
    data_parser : CalibrationDataParser
        The data parser used to load calibration data from files.
    early_stopping_delta : float
        The minimum required improvement to prevent early stopping.
    centroid_extraction_method : str
        The method used to extract the focal spot centroids.
    scheduler : str
        The scheduler to be used.
    ddp_setup_for_testing : dict[str, Any]
        Information about the distributed environment, process_groups, devices, ranks, world_Size, heliostat group to ranks mapping.
    device : torch.device
        The device on which to initialize tensors.

    Raises
    ------
    AssertionError
        If test does not complete as expected.
    """
    torch.manual_seed(7)
    torch.cuda.manual_seed(7)

    scheduler_parameters = {
        config_dictionary.gamma: 0.9,
        config_dictionary.min: 1e-4,
        config_dictionary.reduce_factor: 0.9,
        config_dictionary.patience: 100,
        config_dictionary.threshold: 1e-3,
        config_dictionary.cooldown: 20,
    }

    optimization_configuration = {
        config_dictionary.initial_learning_rate: initial_learning_rate,
        config_dictionary.tolerance: 0.0005,
        config_dictionary.max_epoch: 100,
        config_dictionary.log_step: 1,
        config_dictionary.early_stopping_delta: early_stopping_delta,
        config_dictionary.early_stopping_patience: 80,
        config_dictionary.scheduler: scheduler,
        config_dictionary.scheduler_parameters: scheduler_parameters,
    }

    scenario_path = (
        pathlib.Path(ARTIST_ROOT)
        / "tests/data/scenarios/test_scenario_paint_four_heliostats.h5"
    )

    heliostat_data_mapping = [
        (
            "AA39",
            [
                pathlib.Path(ARTIST_ROOT)
                / "tests/data/field_data/AA39-calibration-properties_1.json",
                pathlib.Path(ARTIST_ROOT)
                / "tests/data/field_data/AA39-calibration-properties_2.json",
            ],
            [
                pathlib.Path(ARTIST_ROOT) / "tests/data/field_data/AA39-flux_1.png",
                pathlib.Path(ARTIST_ROOT) / "tests/data/field_data/AA39-flux_2.png",
            ],
        ),
        (
            "AA31",
            [
                pathlib.Path(ARTIST_ROOT)
                / "tests/data/field_data/AA31-calibration-properties_1.json"
            ],
            [pathlib.Path(ARTIST_ROOT) / "tests/data/field_data/AA31-flux_1.png"],
        ),
    ]

    if centroid_extraction_method == "invalid":
        with pytest.raises(ValueError) as exc_info:
            data_parser = (
                PaintCalibrationDataParser(
                    centroid_extraction_method=centroid_extraction_method
                )
                if isinstance(data_parser, PaintCalibrationDataParser)
                else CalibrationDataParser()
            )
            assert (
                f"The selected centroid extraction method {centroid_extraction_method} is not yet supported. Please use either {paint_mappings.UTIS_KEY} or {paint_mappings.HELIOS_KEY}!"
                in str(exc_info.value)
            )
    else:
        data: dict[
            str,
            CalibrationDataParser
            | list[tuple[str, list[pathlib.Path], list[pathlib.Path]]],
        ] = {
            config_dictionary.data_parser: data_parser,
            config_dictionary.heliostat_data_mapping: heliostat_data_mapping,
        }

        with h5py.File(scenario_path, "r") as scenario_file:
            scenario = Scenario.load_scenario_from_hdf5(
                scenario_file=scenario_file, device=device
            )

        ddp_setup_for_testing[config_dictionary.device] = device
        ddp_setup_for_testing[config_dictionary.groups_to_ranks_mapping] = {0: [0, 1]}

        if reconstruction_method == "invalid":
            with pytest.raises(ValueError) as exc_info:
                _ = KinematicReconstructor(
                    ddp_setup=ddp_setup_for_testing,
                    scenario=scenario,
                    data=data,
                    optimization_configuration=optimization_configuration,
                    reconstruction_method=reconstruction_method,
                )
                assert (
                    f"ARTIST currently only supports the {config_dictionary.kinematic_reconstruction_raytracing} reconstruction method. The reconstruction method {reconstruction_method} is not recognized. Please select another reconstruction method and try again!"
                    in str(exc_info.value)
                )
        else:
            kinematic_reconstructor = KinematicReconstructor(
                ddp_setup=ddp_setup_for_testing,
                scenario=scenario,
                data=data,
                optimization_configuration=optimization_configuration,
                reconstruction_method=reconstruction_method,
            )

            loss_definition = (
                FocalSpotLoss(scenario=scenario)
                if loss_class is FocalSpotLoss
                else VectorLoss()
            )

            # Reconstruct the kinematic.
            if not isinstance(data_parser, PaintCalibrationDataParser):
                with pytest.raises(NotImplementedError) as exc_info:
                    _ = kinematic_reconstructor.reconstruct_kinematic(
                        loss_definition=loss_definition, device=device
                    )

                    assert "Must be overridden!" in str(exc_info.value)
            else:
                _ = kinematic_reconstructor.reconstruct_kinematic(
                    loss_definition=loss_definition, device=device
                )
<<<<<<< HEAD
                torch.testing.assert_close(
                    heliostat_group.kinematic.actuators.optimizable_parameters,
                    expected["optimizable_parameters"],
                    atol=6e-2,
                    rtol=7e-1,
                )
=======

                for index, heliostat_group in enumerate(
                    scenario.heliostat_field.heliostat_groups
                ):
                    expected_path = (
                        pathlib.Path(ARTIST_ROOT)
                        / "tests/data/expected_reconstructed_kinematic_parameters"
                        / f"{reconstruction_method}_{str(early_stopping_delta).replace('.', '')}_group_{index}_{device.type}.pt"
                    )

                    expected = torch.load(
                        expected_path, map_location=device, weights_only=True
                    )

                    torch.testing.assert_close(
                        heliostat_group.kinematic.rotation_deviation_parameters,
                        expected["rotation_deviations"],
                        atol=5e-4,
                        rtol=5e-4,
                    )
                    torch.testing.assert_close(
                        heliostat_group.kinematic.actuators.initial_parameters,
                        expected["initial_parameters"],
                        atol=6e-2,
                        rtol=7e-1,
                    )
>>>>>>> 424da7d3
<|MERGE_RESOLUTION|>--- conflicted
+++ resolved
@@ -222,14 +222,6 @@
                 _ = kinematic_reconstructor.reconstruct_kinematic(
                     loss_definition=loss_definition, device=device
                 )
-<<<<<<< HEAD
-                torch.testing.assert_close(
-                    heliostat_group.kinematic.actuators.optimizable_parameters,
-                    expected["optimizable_parameters"],
-                    atol=6e-2,
-                    rtol=7e-1,
-                )
-=======
 
                 for index, heliostat_group in enumerate(
                     scenario.heliostat_field.heliostat_groups
@@ -244,16 +236,15 @@
                         expected_path, map_location=device, weights_only=True
                     )
 
-                    torch.testing.assert_close(
-                        heliostat_group.kinematic.rotation_deviation_parameters,
-                        expected["rotation_deviations"],
-                        atol=5e-4,
-                        rtol=5e-4,
-                    )
-                    torch.testing.assert_close(
-                        heliostat_group.kinematic.actuators.initial_parameters,
-                        expected["initial_parameters"],
-                        atol=6e-2,
-                        rtol=7e-1,
-                    )
->>>>>>> 424da7d3
+                torch.testing.assert_close(
+                    heliostat_group.kinematic.rotation_deviation_parameters,
+                    expected["rotation_deviations"],
+                    atol=5e-4,
+                    rtol=5e-4,
+                )
+                torch.testing.assert_close(
+                    heliostat_group.kinematic.actuators.optimizable_parameters,
+                    expected["optimizable_parameters"],
+                    atol=6e-2,
+                    rtol=7e-1,
+                )