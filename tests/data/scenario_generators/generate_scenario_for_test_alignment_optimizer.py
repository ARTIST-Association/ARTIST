import pathlib

import torch

from artist import ARTIST_ROOT
<<<<<<< HEAD
from artist.util import config_dictionary, paint_loader, set_logger_config, utils
=======
from artist.util import config_dictionary, paint_loader
>>>>>>> df3a2138
from artist.util.configuration_classes import (
    ActuatorConfig,
    ActuatorParameters,
    ActuatorPrototypeConfig,
    HeliostatConfig,
    HeliostatListConfig,
<<<<<<< HEAD
    KinematicDeviations,
=======
    KinematicOffsets,
>>>>>>> df3a2138
    KinematicPrototypeConfig,
    LightSourceConfig,
    LightSourceListConfig,
    PowerPlantConfig,
    PrototypeConfig,
    ReceiverConfig,
    ReceiverListConfig,
    SurfacePrototypeConfig,
)
from artist.util.scenario_generator import ScenarioGenerator
from artist.util.surface_converter import SurfaceConverter

# Set up logger
set_logger_config()

torch.manual_seed(7)
torch.cuda.manual_seed(7)

device = torch.device("cuda:3" if torch.cuda.is_available() else "cpu")

# The following parameter is the name of the scenario.
file_path = pathlib.Path(ARTIST_ROOT) / "tests/data/test_scenario_paint"

if not pathlib.Path(file_path).parent.is_dir():
    raise FileNotFoundError(
        f"The folder ``{pathlib.Path(file_path).parent}`` selected to save the scenario does not exist."
        "Please create the folder or adjust the file path before running again!"
    )

tower_file = pathlib.Path(ARTIST_ROOT) / "tests/data/tower.json"
calibration_file = pathlib.Path(ARTIST_ROOT) / "tests/data/calibration_properties.json"
heliostat_file = pathlib.Path(ARTIST_ROOT) / "tests/data/heliostat_properties.json"
deflectometry_file = pathlib.Path(ARTIST_ROOT) / "tests/data/deflectometry.h5"


<<<<<<< HEAD
calibration_target_name = paint_loader.extract_paint_calibration_properties(calibration_file)

power_plant_position, target_type, target_center, normal_vector, plane_e, plane_u = paint_loader.extract_paint_tower_measurements(tower_file, calibration_target_name, device)

heliostat_position, kinematic_config, actuators_list_config = paint_loader.extract_paint_heliostat_properties(heliostat_file, power_plant_position, device)
=======
calibration_target_name = paint_loader.read_paint_calibration_properties(
    calibration_file
)

power_plant_position, target_type, target_center, normal_vector, plane_e, plane_u = (
    paint_loader(tower_file, calibration_target_name, device)
)

heliostat_position, kinematic_deviations = paint_loader.read_paint_heliostat_properties(
    heliostat_file, power_plant_position, device
)
>>>>>>> df3a2138

# Include the power plant configuration.
power_plant_config = PowerPlantConfig(power_plant_position=power_plant_position)

# Include the receiver configuration.
receiver1_config = ReceiverConfig(
    receiver_key="receiver_1",
    receiver_type=target_type,
    position_center=target_center,
    normal_vector=normal_vector,
    plane_e=plane_e,
    plane_u=plane_u,
    resolution_e=256,
    resolution_u=256,
)

# Create list of receiver configs - in this case only one.
receiver_list = [receiver1_config]

# Include the configuration for the list of receivers.
receiver_list_config = ReceiverListConfig(receiver_list=receiver_list)

# Include the light source configuration.
light_source1_config = LightSourceConfig(
    light_source_key="sun_1",
    light_source_type=config_dictionary.sun_key,
    number_of_rays=1,
    distribution_type=config_dictionary.light_source_distribution_is_normal,
    mean=0.0,
    covariance=4.3681e-06,
)

# Create a list of light source configs - in this case only one.
light_source_list = [light_source1_config]

# Include the configuration for the list of light sources.
light_source_list_config = LightSourceListConfig(light_source_list=light_source_list)


# Generate surface configuration from STRAL data.
surface_converter = SurfaceConverter(
    deflectometry_file_path=deflectometry_file,
    heliostat_file_path=heliostat_file,
    step_size=100,
    max_epoch=400,
)

facet_prototype_list = surface_converter.generate_surface_config(device=device)

surface_prototype_config = SurfacePrototypeConfig(facets_list=facet_prototype_list)

# Include the kinematic prototype configuration.
kinematic_prototype_config = KinematicPrototypeConfig(
    type=config_dictionary.rigid_body_key,
    initial_orientation=kinematic_config.initial_orientation,
    deviations=kinematic_config.deviations,
)

# Include the actuator prototype config.
actuator_prototype_config = ActuatorPrototypeConfig(
    actuator_list=actuators_list_config.actuator_list
)

# Include the final prototype config.
prototype_config = PrototypeConfig(
    surface_prototype=surface_prototype_config,
    kinematic_prototype=kinematic_prototype_config,
    actuator_prototype=actuator_prototype_config,
)

# Include the configuration for a heliostat.
heliostat1 = HeliostatConfig(
    heliostat_key="heliostat_1",
    heliostat_id=1,
    heliostat_position=heliostat_position,
    heliostat_aim_point=target_center,
)

# Create a list of all the heliostats - in this case, only one.
heliostat_list = [heliostat1]

# Create the configuration for all heliostats.
heliostats_list_config = HeliostatListConfig(heliostat_list=heliostat_list)


if __name__ == "__main__":
    """Generate the scenario given the defined parameters."""
    scenario_generator = ScenarioGenerator(
        file_path=file_path,
        power_plant_config=power_plant_config,
        receiver_list_config=receiver_list_config,
        light_source_list_config=light_source_list_config,
        prototype_config=prototype_config,
        heliostat_list_config=heliostats_list_config,
    )
    scenario_generator.generate_scenario()<|MERGE_RESOLUTION|>--- conflicted
+++ resolved
@@ -3,22 +3,14 @@
 import torch
 
 from artist import ARTIST_ROOT
-<<<<<<< HEAD
 from artist.util import config_dictionary, paint_loader, set_logger_config, utils
-=======
-from artist.util import config_dictionary, paint_loader
->>>>>>> df3a2138
 from artist.util.configuration_classes import (
     ActuatorConfig,
     ActuatorParameters,
     ActuatorPrototypeConfig,
     HeliostatConfig,
     HeliostatListConfig,
-<<<<<<< HEAD
     KinematicDeviations,
-=======
-    KinematicOffsets,
->>>>>>> df3a2138
     KinematicPrototypeConfig,
     LightSourceConfig,
     LightSourceListConfig,
@@ -54,25 +46,11 @@
 deflectometry_file = pathlib.Path(ARTIST_ROOT) / "tests/data/deflectometry.h5"
 
 
-<<<<<<< HEAD
 calibration_target_name = paint_loader.extract_paint_calibration_properties(calibration_file)
 
 power_plant_position, target_type, target_center, normal_vector, plane_e, plane_u = paint_loader.extract_paint_tower_measurements(tower_file, calibration_target_name, device)
 
 heliostat_position, kinematic_config, actuators_list_config = paint_loader.extract_paint_heliostat_properties(heliostat_file, power_plant_position, device)
-=======
-calibration_target_name = paint_loader.read_paint_calibration_properties(
-    calibration_file
-)
-
-power_plant_position, target_type, target_center, normal_vector, plane_e, plane_u = (
-    paint_loader(tower_file, calibration_target_name, device)
-)
-
-heliostat_position, kinematic_deviations = paint_loader.read_paint_heliostat_properties(
-    heliostat_file, power_plant_position, device
-)
->>>>>>> df3a2138
 
 # Include the power plant configuration.
 power_plant_config = PowerPlantConfig(power_plant_position=power_plant_position)
