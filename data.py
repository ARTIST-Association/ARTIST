--- conflicted
+++ resolved
@@ -99,23 +99,3 @@
                 utils.colorize(target_bitmap),
             )
     return targets
-
-
-
-
-<<<<<<< HEAD
-=======
-@th.no_grad()
-def generate_test_dataset(cfg, H, ENV, save_dir, writer=None):
-    sun_directions = th.rand(cfg.NUM_SAMPLES, 3)
-    # Allow negative x- and y-values.
-    sun_directions[:, :-1] -= 0.5
-    return generate_dataset(
-        sun_directions.tolist(),
-        H,
-        ENV,
-        save_dir,
-        writer,
-        prefix='test_'
-    )
->>>>>>> 8bdaa71b
