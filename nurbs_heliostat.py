import functools

import torch as th

import heliostat_models
from heliostat_models import AlignmentState, Heliostat
import nurbs
from nurbs_progressive_growing import ProgressiveGrowing
import utils


class NURBSHeliostat(Heliostat):
    DISABLE_CACHING = True

    def __init__(self, heliostat_config, nurbs_config, device):
        super().__init__(heliostat_config, device)
        self.nurbs_cfg = nurbs_config
        if not self.nurbs_cfg.is_frozen():
            self.nurbs_cfg = self.nurbs_cfg.clone()
            self.nurbs_cfg.freeze()

        self._fix_spline_ctrl_weights = nurbs_config.FIX_SPLINE_CTRL_WEIGHTS
        self._fix_spline_knots = nurbs_config.FIX_SPLINE_KNOTS
        self._recalc_eval_points = self.nurbs_cfg.RECALCULATE_EVAL_POINTS

        spline_degree = nurbs_config.SPLINE_DEGREE
        self.degree_x = spline_degree
        self.degree_y = spline_degree
        self.rows = heliostat_config.NURBS.ROWS
        self.cols = heliostat_config.NURBS.COLS

        self.reset_cache()

        self._progressive_growing = ProgressiveGrowing(self)

        (
            ctrl_points,
            self.ctrl_weights,
            self.knots_x,
            self.knots_y,
        ) = nurbs.setup_nurbs_surface(
            self.degree_x, self.degree_y, self.rows, self.cols, self.device)

        self._orig_world_points = self._discrete_points_orig.clone()

        utils.initialize_spline_knots(
            self.knots_x, self.knots_y, self.degree_x, self.degree_y)
        self.ctrl_weights[:] = 1

        self.initialize_control_points(ctrl_points)
        self.initialize_eval_points()

    def reset_cache(self):
        self._ctrl_points_cache_valid = False
        self._eval_points_cache_valid = False
        self._orig_surface_cache_valid = False
        self._aligned_surface_cache_valid = False

    @property
    def fix_spline_ctrl_weights(self):
        return self._fix_spline_ctrl_weights

    @property
    def fix_spline_knots(self):
        return self._fix_spline_knots

    @property
    def recalc_eval_points(self):
        return self._recalc_eval_points

    def initialize_control_points(self, ctrl_points):
        heliostat_config = self.cfg
        nurbs_config = self.nurbs_cfg

        if nurbs_config.SET_UP_WITH_KNOWLEDGE:
            utils.initialize_spline_ctrl_points(
                ctrl_points,
                self.position_on_field,
                self.rows,
                self.cols,
                self.width,
                self.height,
            )
        else:
            # Use perfect, unrotated heliostat at `position_on_field` as
            # starting point with width and height as initially guessed.
            utils.initialize_spline_ctrl_points(
                ctrl_points,
                self.position_on_field,
                self.rows,
                self.cols,
                heliostat_config.NURBS.WIDTH,
                heliostat_config.NURBS.HEIGHT,
            )

        if nurbs_config.INITIALIZE_WITH_KNOWLEDGE:
            utils.adjust_spline_ctrl_points(
                ctrl_points,
                self._discrete_points_orig,
                self.nurbs_cfg.OPTIMIZE_Z_ONLY,
                k=4,
            )

        self.ctrl_points_xy = ctrl_points[:, :, :-1]
        self.ctrl_points_z = ctrl_points[:, :, -1:]

    def initialize_eval_points(self):
        if self.nurbs_cfg.SET_UP_WITH_KNOWLEDGE:
            if not self.recalc_eval_points:
                self._cached_eval_points = \
                    utils.initialize_spline_eval_points_perfectly(
                        self._orig_world_points,
                        self.degree_x,
                        self.degree_y,
                        self.ctrl_points,
                        self.ctrl_weights,
                        self.knots_x,
                        self.knots_y,
                    )
        else:
            # Unless we change the knots, we don't need to recalculate
            # as we simply distribute the points uniformly.
            self.recalc_eval_points = False
            self._cached_eval_points = utils.initialize_spline_eval_points(
                self.rows, self.cols, self.device)
        self._eval_points_cache_valid = True

    def setup_params(self):
        self.ctrl_points_z.requires_grad_(True)
        optimize_xy = not self.nurbs_cfg.OPTIMIZE_Z_ONLY
        self.ctrl_points_xy.requires_grad_(optimize_xy)
        optimize_ctrl_weights = not self.fix_spline_ctrl_weights
        self.ctrl_weights.requires_grad_(optimize_ctrl_weights)

        optimize_knots = not self.fix_spline_knots
        self.knots_x.requires_grad_(optimize_knots)
        self.knots_y.requires_grad_(optimize_knots)

        opt_params = [self.ctrl_points_z]
        if not self.nurbs_cfg.OPTIMIZE_Z_ONLY:
            opt_params.append(self.ctrl_points_xy)
        if not self.fix_spline_ctrl_weights:
            opt_params.append(self.ctrl_weights)

        if not self.fix_spline_knots:
            opt_params.append(self.knots_x)
            opt_params.append(self.knots_y)

        return opt_params

    def _needs_ctrl_points_update(self):
        return self.DISABLE_CACHING or not self._ctrl_points_cache_valid

    def _needs_eval_points_update(self):
        return self.DISABLE_CACHING or not self._eval_points_cache_valid

    def _needs_unaligned_surface_update(self):
        # FIXME does not work correctly
        return True
        return self.DISABLE_CACHING or not self._orig_surface_cache_valid

    def _needs_aligned_surface_update(self):
        return self.DISABLE_CACHING or not self._aligned_surface_cache_valid

    @property
    def ctrl_points(self):
        if self._needs_ctrl_points_update():
            self._cached_ctrl_points = th.cat([
                self.ctrl_points_xy,
                self.ctrl_points_z,
            ], dim=-1)
            self._ctrl_points_cache_valid = True
        return self._cached_ctrl_points

    @ctrl_points.setter
    def ctrl_points(self):
        raise AttributeError('ctrl_points is not a writable attribute')

<<<<<<< HEAD
    @staticmethod
    # @functools.lru_cache(maxsize=1)
    def _invert_world_points(
            eval_points,
            degree_x,
            degree_y,
            ctrl_points,
            ctrl_weights,
            knots_x,
            knots_y,
    ):
=======
    def _invert_world_points(self):
>>>>>>> f477cd5d
        return utils.initialize_spline_eval_points_perfectly(
            self._orig_world_points,
            self.degree_x,
            self.degree_y,
            self.ctrl_points,
            self.ctrl_weights,
            self.knots_x,
            self.knots_y,
        )

    @property
    def eval_points(self):
        if self.recalc_eval_points and self._needs_eval_points_update():
            self._cached_eval_points = self._invert_world_points()
            self._eval_points_cache_valid = True
        return self._cached_eval_points

    @property
    def shape(self):
        return self._progressive_growing.get_shape()

    def _align(self):
        # No need to align points; we do it live in
        # `_update_aligned_surface_and_normals`.
        self._aligned_surface_cache_valid = False

    def _get_alignment(self):
        if self.state is AlignmentState.ON_GROUND:
            return None
        elif self.state is AlignmentState.ALIGNED:
            return self.alignment
        else:
            raise ValueError(f'unknown state {self.state}')

<<<<<<< HEAD
    @staticmethod
    # @functools.lru_cache(maxsize=1)
    def _get_aligned_surface_and_normals(
            eval_points,
            degree_x,
            degree_y,
            ctrl_points,
            ctrl_weights,
            knots_x,
            knots_y,
            alignment,
            position_on_field,
            indices_x=None,
            indices_y=None,
    ):
        device = ctrl_points.device

        if indices_x is not None:
            ctrl_points = ctrl_points[indices_x, :]
            ctrl_weights = ctrl_weights[indices_x, :]

            # FIXME can we make this more dynamic, basing it on the
            #       available knot points?
            knots_x = th.empty(
                len(indices_x) + degree_x + 1,
                device=device,
                dtype=knots_x.dtype,
            )
            utils.initialize_spline_knots_(knots_x, degree_x)

        if indices_y is not None:
            ctrl_points = ctrl_points[:, indices_y]
            ctrl_weights = ctrl_weights[:, indices_y]

            # FIXME can we make this more dynamic, basing it on the
            #       available knot points?
            knots_y = th.empty(
                len(indices_y) + degree_y + 1,
                device=device,
                dtype=knots_y.dtype,
=======
    def _update_aligned_surface_and_normals(self):
        needs_unaligned_update = self._needs_unaligned_surface_update()
        needs_aligned_update = self._needs_aligned_surface_update()
        needs_update = needs_unaligned_update or needs_aligned_update
        if not needs_update:
            return

        alignment = self._get_alignment()

        # Here we don't need to worry about the alignment yet.
        if needs_unaligned_update:
            eval_points = self.eval_points
            ctrl_points, ctrl_weights, knots_x, knots_y = \
                self._progressive_growing.select()

            surface_points, normals = nurbs.calc_normals_and_surface_slow(
                eval_points[:, 0],
                eval_points[:, 1],
                self.degree_x,
                self.degree_y,
                ctrl_points,
                ctrl_weights,
                knots_x,
                knots_y,
>>>>>>> f477cd5d
            )

            self._cached_discrete_points_unaligned = surface_points
            self._cached_normals_unaligned = normals
            self._orig_surface_cache_valid = True

        if alignment is None:
            self._cached_discrete_points = \
                self._cached_discrete_points_unaligned
            self._cached_normals = self._cached_normals_unaligned
            return

        if not needs_update:
            self._cached_discrete_points = self._cached_discrete_points_aligned
            self._cached_normals = self._cached_normals_aligned
            return

        hel_rotated = heliostat_models.rotate(
            self._cached_discrete_points_unaligned, alignment, clockwise=True)
        # Place in field
        hel_rotated = hel_rotated + self.position_on_field

        normal_vectors_rotated = heliostat_models.rotate(
            self._cached_normals_unaligned, alignment, clockwise=True)
        normal_vectors_rotated = (
            normal_vectors_rotated
            / th.linalg.norm(normal_vectors_rotated, dim=-1).unsqueeze(-1)
        )

        self._cached_discrete_points_aligned = hel_rotated
        self._cached_normals_aligned = normal_vectors_rotated
        self._cached_discrete_points = self._cached_discrete_points_aligned
        self._cached_normals = self._cached_normals_aligned
        self._aligned_surface_cache_valid = True

    @property
    def discrete_points(self):
        self._update_aligned_surface_and_normals()
        discrete_points = self._cached_discrete_points

        if self.state is AlignmentState.ON_GROUND:
            self._discrete_points_orig = discrete_points
            return self._discrete_points_orig
        elif self.state is AlignmentState.ALIGNED:
            self._discrete_points_aligned = discrete_points
            return self._discrete_points_aligned
        else:
            raise ValueError(f'unknown state {self.state}')

    @property
    def normals(self):
        self._update_aligned_surface_and_normals()
        normals = self._cached_normals

        if self.state is AlignmentState.ON_GROUND:
            self._normals_orig = normals
            return self._normals_orig
        elif self.state is AlignmentState.ALIGNED:
            self._normals_aligned = normals
            return self._normals_aligned
        else:
            raise ValueError(f'unknown state {self.state}')

    @th.no_grad()
    def step(self, verbose=False):
        self.reset_cache()
        # These can stay the same even after a training step;
        # unless we want to recalculate.
        self._eval_points_cache_valid = not self._recalc_eval_points

        self._progressive_growing.step(verbose)

    @property
    @functools.lru_cache()
    def dict_keys(self):
        keys = super().dict_keys
        keys = keys.union({
            'degree_x',
            'degree_y',
            'control_points',
            'control_point_weights',
            'knots_x',
            'knots_y',

            'evaluation_points',
            'original_world_points',
            '_progressive_growing_step',

            'nurbs_config',
        })
        return keys

    @functools.lru_cache()
    def _fixed_dict(self):
        data = super()._fixed_dict()
        data.update({
            'degree_x': self.degree_x,
            'degree_y': self.degree_y,

            'nurbs_config': self.nurbs_cfg,
        })

        if self.fix_spline_ctrl_weights:
            data['control_point_weights'] = self.ctrl_weights

        if self.fix_spline_knots:
            data['knots_x'] = self.knots_x
            data['knots_y'] = self.knots_y

        if not self.recalc_eval_points:
            data['evaluation_points'] = self.eval_points
        return data

    def _to_dict(self):
        data = super()._to_dict()

        data.update({
            'control_points': self.ctrl_points.clone(),

            'original_world_points': self._orig_world_points,
            '_progressive_growing_step': self._progressive_growing.get_step(),
        })

        if not self.fix_spline_ctrl_weights:
            data['control_point_weights'] = self.ctrl_weights.clone()

        if not self.fix_spline_knots:
            data['knots_x'] = self.knots_x.clone()
            data['knots_y'] = self.knots_y.clone()

        if self.recalc_eval_points:
            data['evaluation_points'] = self.eval_points.clone()
        return data

    @classmethod
    def from_dict(
            cls,
            data,
            device,
            config=None,
            nurbs_config=None,
            # Wether to disregard what standard initialization did and
            # load all data we have.
            restore_strictly=False,
    ):
        if config is None:
            config = data['config']
        if nurbs_config is None:
            nurbs_config = data['nurbs_config']

        self = cls(config, nurbs_config, device)
        self._from_dict(data, restore_strictly)
        return self

    def _from_dict(self, data, restore_strictly):
        # Keep normals from standard initialization here.
        normals_orig = self._normals_orig
        super()._from_dict(data, restore_strictly)
        self._normals_orig = normals_orig

        self.degree_x = data['degree_x']
        self.degree_y = data['degree_y']
        ctrl_points = data['control_points']
        ctrl_points.requires_grad_(False)
        self.ctrl_points_xy = ctrl_points[:, :, :-1]
        self.ctrl_points_z = ctrl_points[:, :, -1:]
        self.ctrl_weights = data['control_point_weights']
        self.knots_x = data['knots_x']
        self.knots_y = data['knots_y']

        self._progressive_growing.set_step(data['_progressive_growing_step'])

        if restore_strictly:
            self._cached_eval_points = data['evaluation_points']
            self._orig_world_points = data['original_world_points']
            self._normals_orig = data['_heliostat_normals']
        else:
            self.initialize_eval_points()<|MERGE_RESOLUTION|>--- conflicted
+++ resolved
@@ -176,21 +176,8 @@
     def ctrl_points(self):
         raise AttributeError('ctrl_points is not a writable attribute')
 
-<<<<<<< HEAD
-    @staticmethod
-    # @functools.lru_cache(maxsize=1)
-    def _invert_world_points(
-            eval_points,
-            degree_x,
-            degree_y,
-            ctrl_points,
-            ctrl_weights,
-            knots_x,
-            knots_y,
-    ):
-=======
+
     def _invert_world_points(self):
->>>>>>> f477cd5d
         return utils.initialize_spline_eval_points_perfectly(
             self._orig_world_points,
             self.degree_x,
@@ -225,48 +212,7 @@
         else:
             raise ValueError(f'unknown state {self.state}')
 
-<<<<<<< HEAD
-    @staticmethod
-    # @functools.lru_cache(maxsize=1)
-    def _get_aligned_surface_and_normals(
-            eval_points,
-            degree_x,
-            degree_y,
-            ctrl_points,
-            ctrl_weights,
-            knots_x,
-            knots_y,
-            alignment,
-            position_on_field,
-            indices_x=None,
-            indices_y=None,
-    ):
-        device = ctrl_points.device
-
-        if indices_x is not None:
-            ctrl_points = ctrl_points[indices_x, :]
-            ctrl_weights = ctrl_weights[indices_x, :]
-
-            # FIXME can we make this more dynamic, basing it on the
-            #       available knot points?
-            knots_x = th.empty(
-                len(indices_x) + degree_x + 1,
-                device=device,
-                dtype=knots_x.dtype,
-            )
-            utils.initialize_spline_knots_(knots_x, degree_x)
-
-        if indices_y is not None:
-            ctrl_points = ctrl_points[:, indices_y]
-            ctrl_weights = ctrl_weights[:, indices_y]
-
-            # FIXME can we make this more dynamic, basing it on the
-            #       available knot points?
-            knots_y = th.empty(
-                len(indices_y) + degree_y + 1,
-                device=device,
-                dtype=knots_y.dtype,
-=======
+
     def _update_aligned_surface_and_normals(self):
         needs_unaligned_update = self._needs_unaligned_surface_update()
         needs_aligned_update = self._needs_aligned_surface_update()
@@ -291,7 +237,7 @@
                 ctrl_weights,
                 knots_x,
                 knots_y,
->>>>>>> f477cd5d
+
             )
 
             self._cached_discrete_points_unaligned = surface_points
