from typing import Tuple

import torch
import torch as th
from yacs.config import CfgNode


class Sun_Distribution(object):
    def __init__(self, sun_configs: CfgNode, device: th.device) -> None:
        self.dist_type: str = sun_configs.DISTRIBUTION
        self.num_rays: int = sun_configs.GENERATE_N_RAYS

        dtype = th.get_default_dtype()
        if self.dist_type == "Normal":
            self.cfg: CfgNode = sun_configs.NORMAL_DIST
            self.mean = th.tensor(
                self.cfg.MEAN,
                dtype=dtype,
                device=device,
            )
            self.cov = th.tensor(
                self.cfg.COV,
                dtype=dtype,
                device=device,
            )
            self.distribution = th.distributions.MultivariateNormal(
                self.mean, self.cov)

        elif self.dist_type == "Pillbox":
            raise ValueError("Not Implemented Yet")
        else:
            raise ValueError("unknown sun distribution type")

    def sample(
            self,
            num_rays_on_hel: int,
    ) -> Tuple[torch.Tensor, torch.Tensor]:
        if self.dist_type == "Normal":
            xi, yi = self.distribution.sample(
                (self.num_rays, num_rays_on_hel),
            ).transpose(0, 1).T
            return xi, yi
        else:
            raise ValueError('unknown sun distribution type')


class Environment(object):
    def __init__(
            self,
            ambient_conditions_config: CfgNode,
            device: th.device,
    ) -> None:
        self.cfg = ambient_conditions_config
        dtype = th.get_default_dtype()

        self.receiver_center = th.tensor(
            self.cfg.RECEIVER.CENTER,
            dtype=dtype,
            device=device,
        )
        self.receiver_plane_normal = th.tensor(
            self.cfg.RECEIVER.PLANE_NORMAL,
            dtype=dtype,
            device=device,
        )
        self.receiver_plane_x: float = self.cfg.RECEIVER.PLANE_X
        self.receiver_plane_y: float = self.cfg.RECEIVER.PLANE_Y
        self.receiver_resolution_x: int = self.cfg.RECEIVER.RESOLUTION_X
        self.receiver_resolution_y: int = self.cfg.RECEIVER.RESOLUTION_Y

<<<<<<< HEAD
        self.sun = Sun_Distribution(self.cfg.SUN, device)
=======
        self.sun = Sun_Distribution(self.cfg.SUN, device)
>>>>>>> 4a13e300
<|MERGE_RESOLUTION|>--- conflicted
+++ resolved
@@ -68,8 +68,4 @@
         self.receiver_resolution_x: int = self.cfg.RECEIVER.RESOLUTION_X
         self.receiver_resolution_y: int = self.cfg.RECEIVER.RESOLUTION_Y
 
-<<<<<<< HEAD
         self.sun = Sun_Distribution(self.cfg.SUN, device)
-=======
-        self.sun = Sun_Distribution(self.cfg.SUN, device)
->>>>>>> 4a13e300
