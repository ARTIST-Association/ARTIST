# -*- coding: utf-8 -*-
import platform
<<<<<<< HEAD
=======

>>>>>>> e48c50df
from pkg_resources import DistributionNotFound, get_distribution

if "Windows" not in platform.system():
    try:
        # Change here if project is renamed and does not equal the package name
        dist_name = __name__
        __version__ = get_distribution(dist_name).version
    except DistributionNotFound:
        __version__ = "unknown"
    finally:
        del get_distribution, DistributionNotFound

<<<<<<< HEAD
    ARTIST_ROOT = '/'.join(__file__.split('/')[:-2])
else: 
    try:
        # Change here if project is renamed and does not equal the package name
        dist_name = __name__
        __version__ = get_distribution(dist_name).version
    except DistributionNotFound:
        __version__ = "unknown"
    finally:
        del get_distribution, DistributionNotFound

=======
if "Windows" not in platform.system():
    ARTIST_ROOT = '/'.join(__file__.split('/')[:-2])
else:
>>>>>>> e48c50df
    ARTIST_ROOT = '\\'.join(__file__.split('\\')[:-2])<|MERGE_RESOLUTION|>--- conflicted
+++ resolved
@@ -1,36 +1,18 @@
 # -*- coding: utf-8 -*-
 import platform
-<<<<<<< HEAD
-=======
 
->>>>>>> e48c50df
 from pkg_resources import DistributionNotFound, get_distribution
 
-if "Windows" not in platform.system():
-    try:
-        # Change here if project is renamed and does not equal the package name
-        dist_name = __name__
-        __version__ = get_distribution(dist_name).version
-    except DistributionNotFound:
-        __version__ = "unknown"
-    finally:
-        del get_distribution, DistributionNotFound
+try:
+    # Change here if project is renamed and does not equal the package name
+    dist_name = __name__
+    __version__ = get_distribution(dist_name).version
+except DistributionNotFound:
+    __version__ = "unknown"
+finally:
+    del get_distribution, DistributionNotFound
 
-<<<<<<< HEAD
-    ARTIST_ROOT = '/'.join(__file__.split('/')[:-2])
-else: 
-    try:
-        # Change here if project is renamed and does not equal the package name
-        dist_name = __name__
-        __version__ = get_distribution(dist_name).version
-    except DistributionNotFound:
-        __version__ = "unknown"
-    finally:
-        del get_distribution, DistributionNotFound
-
-=======
 if "Windows" not in platform.system():
     ARTIST_ROOT = '/'.join(__file__.split('/')[:-2])
 else:
->>>>>>> e48c50df
     ARTIST_ROOT = '\\'.join(__file__.split('\\')[:-2])