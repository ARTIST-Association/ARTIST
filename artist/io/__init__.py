--- conflicted
+++ resolved
@@ -1,9 +1,5 @@
 """
-<<<<<<< HEAD
-This package bundles all classes that are used for io in ARTIST.
-=======
 This package bundles all classes that are used for IO in ARTIST.
->>>>>>> a4afb92a
 """
 
 from artist.io.datapoint import HeliostatDataPointLabel, HeliostatDataPoint
