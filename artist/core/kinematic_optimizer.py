import logging
<<<<<<< HEAD
import pathlib
=======
from typing import Literal
>>>>>>> 84471e89

import torch

from artist.core.heliostat_ray_tracer import HeliostatRayTracer
from artist.data_loader import paint_loader
from artist.field.heliostat_group import HeliostatGroup
from artist.scenario.scenario import Scenario
from artist.util import config_dictionary, raytracing_utils, utils
from artist.util.environment_setup import get_device

log = logging.getLogger(__name__)
"""A logger for the kinematic optimizer."""

import torch
import torch.nn as nn
import torch.nn.functional as F

class AngleLoss(nn.Module):
    def __init__(self, reduction='mean'):
        super(AngleLoss, self).__init__()
        if reduction not in ('none', 'mean', 'sum'):
            raise ValueError(f"Invalid reduction mode: {reduction}")
        self.reduction = reduction

    def forward(self, input, target):

        input = input[:,:3]
        target = target[:,:3]
        # Ensure input and target have the same shape
        if input.shape != target.shape:
            raise ValueError("Input and target must have the same shape")

        # Normalize the input and target to unit vectors
        input_norm = F.normalize(input, p=2, dim=-1)
        target_norm = F.normalize(target, p=2, dim=-1)

        # Compute cosine similarity
        cos_sim = (input_norm * target_norm).sum(dim=-1).clamp(-1.0, 1.0)  # clamp for numerical stability

        # Compute angle in radians
        angle = torch.acos(cos_sim)

        if self.reduction == 'none':
            return angle
        elif self.reduction == 'mean':
            return angle.mean()
        elif self.reduction == 'sum':
            return angle.sum()




class KinematicOptimizer:
    """
    An optimizer used to find optimal kinematic parameters.

    The kinematic optimizer optimizes kinematic parameters.
    These parameters are specific to a certain kinematic type
    and can for example include the 18 kinematic deviations parameters as well as five actuator
    parameters for each actuator for a rigid body kinematic.

    Attributes
    ----------
    scenario : Scenario
        The scenario.
    heliostat_group : HeliostatGroup
        The heliostat group to be calibrated.
    calibration_method : str
        The calibration method. Either using ray tracing or motor positions (default is ray_tracing).
    focal_spots_measured : torch.Tensor
        The center coordinates of the calibration flux densities.
        Tensor of shape [number_of_calibration_data_points, 4].
    incident_ray_directions : torch.Tensor
        The incident ray directions specified in the calibrations.
        Tensor of shape [number_of_calibration_data_points, 4].
    motor_positions : torch.Tensor
        The motor positions specified in the calibration files.
        Tensor of shape [number_of_calibration_data_points, 2].
    heliostats_mask : torch.Tensor
        A mask for the selected heliostats for calibration.
        Tensor of shape [number_of_heliostats].
    target_area_mask : torch.Tensor
        The indices of the target area for each calibration.
        Tensor of shape [number_of_active_heliostats].
    num_log : int
        The number of log statements during optimization.
    initial_learning_rate : float
        The initial learning rate for the optimizer (default is 0.0004).
    tolerance : float
        The optimizer tolerance.
    max_epoch : int
        The maximum number of optimization epochs.
    optimizer : Optimizer
        The optimizer.

    Methods
    -------
    optimize()
        Optimize the kinematic parameters.
    """

    def __init__(
        self,
        scenario: Scenario,
        heliostat_group: HeliostatGroup,
        heliostat_data_mapping: list[
            tuple[str, list[pathlib.Path], list[pathlib.Path]]
        ],
        calibration_method: str = config_dictionary.kinematic_calibration_raytracing,
        initial_learning_rate: float = 0.0004,
        tolerance: float = 0.035,
        max_epoch: int = 600,
        num_log: int = 3,
        device: torch.device | None = None,
    ) -> None:
        """
        Initialize the kinematic optimizer.

        Parameters
        ----------
        scenario : Scenario
            The scenario.
        heliostat_group : HeliostatGroup
            The heliostat group to be calibrated.
        heliostat_data_mapping : list[tuple[str, list[pathlib.Path, list[pathlib.Path]]]
            The mapping of heliostat and calibration data.
        calibration_method : str
            The calibration method. Either using ray tracing or motor positions (default is ray_tracing).
        initial_learning_rate : float
            The initial learning rate for the optimizer (default is 0.0004).
        tolerance : float
            The tolerance during optimization (default is 0.035).
        max_epoch : int
            The maximum optimization epoch (default is 600).
        num_log : int
            The number of log statements during optimization (default is 3).
        device : torch.device | None
            The device on which to perform computations or load tensors and models (default is None).
            If None, ARTIST will automatically select the most appropriate
            device (CUDA or CPU) based on availability and OS.
        """
        device = get_device(device=device)

        rank = (
            torch.distributed.get_rank()
            if torch.distributed.is_available() and torch.distributed.is_initialized()
            else 0
        )
        if rank == 0:
            log.info("Create a kinematic optimizer.")

        self.scenario = scenario
        self.heliostat_group = heliostat_group
        self.calibration_method = calibration_method

        heliostat_calibration_mapping = [
            (heliostat_name, calibration_properties_paths)
            for heliostat_name, calibration_properties_paths, _ in heliostat_data_mapping
            if heliostat_name in self.heliostat_group.names
        ]

        # Load the calibration data.
        (
            self.focal_spots_measured,
            self.incident_ray_directions,
            self.motor_positions,
            self.heliostats_mask,
            self.target_area_mask,
        ) = paint_loader.extract_paint_calibration_properties_data(
            heliostat_calibration_mapping=heliostat_calibration_mapping,
            heliostat_names=heliostat_group.names,
            target_area_names=scenario.target_areas.names,
            power_plant_position=scenario.power_plant_position,
            device=device,
        )

        if (
            self.calibration_method
            == config_dictionary.kinematic_calibration_raytracing
        ):
            self.motor_positions = None

        self.num_log = num_log

        # Create the optimizer.
        self.initial_learning_rate = initial_learning_rate
        self.tolerance = tolerance
        self.max_epoch = max_epoch

        self.optimizer = torch.optim.Adam(
            [
                self.heliostat_group.kinematic.deviation_parameters.requires_grad_(),
                self.heliostat_group.kinematic.actuators.actuator_parameters.requires_grad_(),
            ],
            lr=self.initial_learning_rate,
        )

    def optimize(
        self,
<<<<<<< HEAD
=======
        focal_spots_calibration: torch.Tensor,
        incident_ray_directions: torch.Tensor,
        active_heliostats_mask: torch.Tensor,
        target_area_mask_calibration: torch.Tensor | None = None,
        motor_positions_calibration: torch.Tensor | None = None,
        tolerance: float = 5e-5,
        max_epoch: int = 10000,
        num_log: int = 3,
        loss_type: str = "l1",
        loss_reduction: str = "mean",
        loss_return_value: str = "mean",
>>>>>>> 84471e89
        device: torch.device | None = None,
    ) -> None:
        """
        Optimize the kinematic parameters.

        Parameters
        ----------
        device : torch.device | None
            The device on which to perform computations or load tensors and models (default is None).
            If None, ARTIST will automatically select the most appropriate
            device (CUDA or CPU) based on availability and OS.
        """
        device = get_device(device=device)

        rank = (
            torch.distributed.get_rank()
            if torch.distributed.is_available() and torch.distributed.is_initialized()
            else 0
        )
        if rank == 0:
            log.info("Start the kinematic calibration.")

<<<<<<< HEAD
        if self.heliostats_mask.sum() > 0:
            if (
                self.calibration_method
                == config_dictionary.kinematic_calibration_motor_positions
            ):
                self._optimize_kinematic_parameters_with_motor_positions(
                    device=device,
                )

            if (
                self.calibration_method
                == config_dictionary.kinematic_calibration_raytracing
            ):
                self._optimize_kinematic_parameters_with_raytracing(
                    device=device,
                )

    def _optimize_kinematic_parameters_with_motor_positions(
        self,
=======
        if motor_positions_calibration is not None:
            losses = self._optimize_kinematic_parameters_with_motor_positions(
                focal_spots_calibration=focal_spots_calibration,
                incident_ray_directions=incident_ray_directions,
                active_heliostats_mask=active_heliostats_mask,
                motor_positions_calibration=motor_positions_calibration,
                tolerance=tolerance,
                max_epoch=max_epoch,
                num_log=num_log,
                loss_type = loss_type,
                loss_reduction = loss_reduction,
                loss_return_value = loss_return_value,
                device=device,
            )

        else:
            losses = self._optimize_kinematic_parameters_with_raytracing(
                focal_spots_calibration=focal_spots_calibration,
                incident_ray_directions=incident_ray_directions,
                active_heliostats_mask=active_heliostats_mask,
                target_area_mask_calibration=target_area_mask_calibration,
                tolerance=tolerance,
                max_epoch=max_epoch,
                num_log=num_log,
                loss_type = loss_type,
                reduction = loss_reduction,
                device=device,
            )
        if rank == 0:
            log.info("Kinematic parameters optimized.")
        return losses
        

    def _optimize_kinematic_parameters_with_motor_positions(
        self,
        focal_spots_calibration: torch.Tensor,
        incident_ray_directions: torch.Tensor,
        active_heliostats_mask: torch.Tensor,
        motor_positions_calibration: torch.Tensor,
        tolerance: float,
        max_epoch: int,
        num_log: int = 3,
        loss_type: Literal["l1", "l2", "angular"] = "l1",
        loss_reduction: Literal["mean", "sum", "none"] = "mean",
        loss_return_value: Literal["l1", "l2", "angular"] = "l1",
>>>>>>> 84471e89
        device: torch.device | None = None,
    ) -> torch.Tensor:
        """
        Optimize the kinematic parameters using the motor positions.

        This optimizer method optimizes the kinematic parameters by extracting the motor positions
        and incident ray directions from calibration data and using the scene's geometry.

        Parameters
        ----------
        device : torch.device | None
            The device on which to perform computations or load tensors and models (default is None).
            If None, ARTIST will automatically select the most appropriate
            device (CUDA or CPU) based on availability and OS.
        """
        device = get_device(device=device)

        rank = (
            torch.distributed.get_rank()
            if torch.distributed.is_available() and torch.distributed.is_initialized()
            else 0
        )
        if rank == 0:
            log.info("Kinematic calibration with motor positions.")

        preferred_reflection_directions_measured = torch.nn.functional.normalize(
            (
                self.focal_spots_measured
                - self.heliostat_group.positions.repeat_interleave(
                    self.heliostats_mask, dim=0
                )
            ),
            p=2,
            dim=1,
        )

<<<<<<< HEAD
        loss = torch.inf
        epoch = 0
        log_step = self.max_epoch // self.num_log
        while loss > self.tolerance and epoch <= self.max_epoch:
=======
        log_step = max_epoch // num_log

        loss_fns = {
            "l1": torch.nn.L1Loss(reduction="none"),
            "l2": torch.nn.MSELoss(reduction="none"),
            "angular": AngleLoss(reduction="none"),
        }

        if loss_type not in loss_fns or loss_return_value not in loss_fns:
            raise ValueError(f"Unsupported loss_type or loss_return_value")

        loss_fn = loss_fns[loss_type]
        return_loss_fn = loss_fns[loss_return_value]

        last_valid_state = {}  # To hold tensors right before NaN happens
        previous_loss_value = None
        torch.autograd.set_detect_anomaly(False)
        while loss > tolerance and epoch <= max_epoch: #TODO Loss überschreiben
>>>>>>> 84471e89
            self.optimizer.zero_grad()

            self.heliostat_group.activate_heliostats(
                active_heliostats_mask=self.heliostats_mask, device=device
            )

<<<<<<< HEAD
            # Retrieve the orientation of the heliostats for given motor positions.
            orientations = (
                self.heliostat_group.kinematic.motor_positions_to_orientations(
                    motor_positions=self.motor_positions,
                    device=device,
                )
=======
            orientations = self.heliostat_group.kinematic.motor_positions_to_orientations(
                motor_positions=motor_positions_calibration,
                device=device,
>>>>>>> 84471e89
            )

            preferred_reflection_directions = raytracing_utils.reflect(
                incident_ray_directions=self.incident_ray_directions,
                reflection_surface_normals=orientations[:, 0:4, 2],
            )

<<<<<<< HEAD
            loss = (
                (
                    preferred_reflection_directions
                    - preferred_reflection_directions_measured
                )
                .abs()
                .mean()
=======
            unreduced_loss = loss_fn(
                preferred_reflection_directions,
                preferred_reflection_directions_calibration
>>>>>>> 84471e89
            )

            # Reduce loss
            if loss_reduction == "mean":
                loss_value = unreduced_loss.mean()
            elif loss_reduction == "sum":
                loss_value = unreduced_loss.sum()
            elif loss_reduction == "none":
                loss_value = unreduced_loss.mean()
            else:
                raise ValueError(f"Unsupported reduction: {loss_reduction}")

            last_valid_state = {
                "epoch": epoch,
                "loss_value": loss_value.detach().cpu(),
                "orientations": orientations.detach().cpu(),
                "preferred_reflection_directions": preferred_reflection_directions.detach().cpu(),
            }
            previous_loss_value = loss_value.item()

            loss_value.backward()
            self.optimizer.step()

<<<<<<< HEAD
            if epoch % log_step == 0:
                log.info(
                    f"Rank: {rank}, Epoch: {epoch}, Loss: {loss}, LR: {self.optimizer.param_groups[0]['lr']}",
=======

            return_loss_unreduced = return_loss_fn(
            preferred_reflection_directions,
            preferred_reflection_directions_calibration)

            if epoch % log_step == 0 and rank == 0:
                log.info(
                    f"Epoch: {epoch}, Loss: {loss_value.item()}, Loss(rad): {return_loss_unreduced.mean().item()}, LR: {self.optimizer.param_groups[0]['lr']}",
>>>>>>> 84471e89
                )
            epoch += 1

<<<<<<< HEAD
        log.info(f"Kinematic parameters of group {rank} optimized.")

    def _optimize_kinematic_parameters_with_raytracing(
        self,
=======



        return return_loss_unreduced

    def _optimize_kinematic_parameters_with_raytracing(
        self,
        focal_spots_calibration: torch.Tensor,
        incident_ray_directions: torch.Tensor,
        active_heliostats_mask: torch.Tensor,
        target_area_mask_calibration: torch.Tensor,
        tolerance: float,
        max_epoch: int,
        num_log: int = 3,
        loss_type: Literal["l1", "l2"] = "l1",
        reduction: Literal["mean", "sum", "none"] = "mean",
>>>>>>> 84471e89
        device: torch.device | None = None,
    ) -> None:
        """
        Optimize the kinematic parameters using ray tracing.

        This optimizer method optimizes the kinematic parameters by extracting the focus points
        of calibration images and using heliostat-tracing.

        Parameters
        ----------
        device : torch.device | None
            The device on which to perform computations or load tensors and models (default is None).
            If None, ARTIST will automatically select the most appropriate
            device (CUDA or CPU) based on availability and OS.
        """
        device = get_device(device=device)

        rank = (
            torch.distributed.get_rank()
            if torch.distributed.is_available() and torch.distributed.is_initialized()
            else 0
        )
        if rank == 0:
            log.info("Kinematic optimization with ray tracing.")

        loss = torch.inf
        epoch = 0

        # Start the optimization.
<<<<<<< HEAD
        log_step = self.max_epoch // self.num_log
        while loss > self.tolerance and epoch <= self.max_epoch:
=======
        log_step = max_epoch // num_log

        if loss_type == "l1":
            loss_fn = torch.nn.L1Loss(reduction="none")
        elif loss_type == "l2":
            loss_fn = torch.nn.MSELoss(reduction="none")
        else:
            raise ValueError(f"Unsupported loss_type: {loss_type}")

        final_loss_tensor = None  # for returning after optimization

        while loss > tolerance and epoch <= max_epoch:
>>>>>>> 84471e89
            self.optimizer.zero_grad()

            self.heliostat_group.activate_heliostats(
                active_heliostats_mask=self.heliostats_mask, device=device
            )

            # Align heliostats.
            self.heliostat_group.align_surfaces_with_incident_ray_directions(
                aim_points=self.scenario.target_areas.centers[self.target_area_mask],
                incident_ray_directions=self.incident_ray_directions,
                active_heliostats_mask=self.heliostats_mask,
                device=device,
            )

            # Create a ray tracer.
            ray_tracer = HeliostatRayTracer(
                scenario=self.scenario,
                heliostat_group=self.heliostat_group,
                batch_size=self.heliostat_group.number_of_active_heliostats,
            )

            # Perform heliostat-based ray tracing.
            flux_distributions = ray_tracer.trace_rays(
                incident_ray_directions=self.incident_ray_directions,
                active_heliostats_mask=self.heliostats_mask,
                target_area_mask=self.target_area_mask,
                device=device,
            )

            # Determine the focal spots of all flux density distributions
            focal_spots = utils.get_center_of_mass(
                bitmaps=flux_distributions,
                target_centers=self.scenario.target_areas.centers[
                    self.target_area_mask
                ],
                target_widths=self.scenario.target_areas.dimensions[
                    self.target_area_mask
                ][:, 0],
                target_heights=self.scenario.target_areas.dimensions[
                    self.target_area_mask
                ][:, 1],
                device=device,
            )

<<<<<<< HEAD
            loss = (focal_spots - self.focal_spots_measured).abs().mean()
            loss.backward()
=======
            unreduced_loss = loss_fn(
                        focal_spots,
                        focal_spots_calibration)

             # Calculate scalar loss for backward pass
            if reduction == "mean":
                loss_value = unreduced_loss.mean()
            elif reduction == "sum":
                loss_value = unreduced_loss.sum()
            elif reduction == "none":
                loss_value = unreduced_loss.mean()
            else:
                raise ValueError(f"Unsupported reduction: {reduction}")
            loss_value.backward()
>>>>>>> 84471e89

            self.optimizer.step()

            if epoch % log_step == 0:
                log.info(
<<<<<<< HEAD
                    f"Rank: {rank}, Epoch: {epoch}, Loss: {loss}, LR: {self.optimizer.param_groups[0]['lr']}",
=======
                    f"Epoch: {epoch}, Loss: {loss_value}, LR: {self.optimizer.param_groups[0]['lr']}",
>>>>>>> 84471e89
                )
            epoch += 1

<<<<<<< HEAD
            epoch += 1

        log.info(f"Kinematic parameters of group {rank} optimized.")
=======
        final_loss_tensor = unreduced_loss if reduction == "none" else loss_value
        return final_loss_tensor
>>>>>>> 84471e89
<|MERGE_RESOLUTION|>--- conflicted
+++ resolved
@@ -1,9 +1,5 @@
 import logging
-<<<<<<< HEAD
 import pathlib
-=======
-from typing import Literal
->>>>>>> 84471e89
 
 import torch
 
@@ -17,21 +13,20 @@
 log = logging.getLogger(__name__)
 """A logger for the kinematic optimizer."""
 
-import torch
 import torch.nn as nn
 import torch.nn.functional as F
 
+
 class AngleLoss(nn.Module):
-    def __init__(self, reduction='mean'):
+    def __init__(self, reduction="mean"):
         super(AngleLoss, self).__init__()
-        if reduction not in ('none', 'mean', 'sum'):
+        if reduction not in ("none", "mean", "sum"):
             raise ValueError(f"Invalid reduction mode: {reduction}")
         self.reduction = reduction
 
     def forward(self, input, target):
-
-        input = input[:,:3]
-        target = target[:,:3]
+        input = input[:, :3]
+        target = target[:, :3]
         # Ensure input and target have the same shape
         if input.shape != target.shape:
             raise ValueError("Input and target must have the same shape")
@@ -41,19 +36,19 @@
         target_norm = F.normalize(target, p=2, dim=-1)
 
         # Compute cosine similarity
-        cos_sim = (input_norm * target_norm).sum(dim=-1).clamp(-1.0, 1.0)  # clamp for numerical stability
+        cos_sim = (
+            (input_norm * target_norm).sum(dim=-1).clamp(-1.0, 1.0)
+        )  # clamp for numerical stability
 
         # Compute angle in radians
         angle = torch.acos(cos_sim)
 
-        if self.reduction == 'none':
+        if self.reduction == "none":
             return angle
-        elif self.reduction == 'mean':
+        elif self.reduction == "mean":
             return angle.mean()
-        elif self.reduction == 'sum':
+        elif self.reduction == "sum":
             return angle.sum()
-
-
 
 
 class KinematicOptimizer:
@@ -117,6 +112,9 @@
         tolerance: float = 0.035,
         max_epoch: int = 600,
         num_log: int = 3,
+        loss_type: str = "l1",
+        loss_reduction: str = "mean",
+        loss_return_value: str = "mean",
         device: torch.device | None = None,
     ) -> None:
         """
@@ -203,20 +201,6 @@
 
     def optimize(
         self,
-<<<<<<< HEAD
-=======
-        focal_spots_calibration: torch.Tensor,
-        incident_ray_directions: torch.Tensor,
-        active_heliostats_mask: torch.Tensor,
-        target_area_mask_calibration: torch.Tensor | None = None,
-        motor_positions_calibration: torch.Tensor | None = None,
-        tolerance: float = 5e-5,
-        max_epoch: int = 10000,
-        num_log: int = 3,
-        loss_type: str = "l1",
-        loss_reduction: str = "mean",
-        loss_return_value: str = "mean",
->>>>>>> 84471e89
         device: torch.device | None = None,
     ) -> None:
         """
@@ -239,7 +223,6 @@
         if rank == 0:
             log.info("Start the kinematic calibration.")
 
-<<<<<<< HEAD
         if self.heliostats_mask.sum() > 0:
             if (
                 self.calibration_method
@@ -259,53 +242,6 @@
 
     def _optimize_kinematic_parameters_with_motor_positions(
         self,
-=======
-        if motor_positions_calibration is not None:
-            losses = self._optimize_kinematic_parameters_with_motor_positions(
-                focal_spots_calibration=focal_spots_calibration,
-                incident_ray_directions=incident_ray_directions,
-                active_heliostats_mask=active_heliostats_mask,
-                motor_positions_calibration=motor_positions_calibration,
-                tolerance=tolerance,
-                max_epoch=max_epoch,
-                num_log=num_log,
-                loss_type = loss_type,
-                loss_reduction = loss_reduction,
-                loss_return_value = loss_return_value,
-                device=device,
-            )
-
-        else:
-            losses = self._optimize_kinematic_parameters_with_raytracing(
-                focal_spots_calibration=focal_spots_calibration,
-                incident_ray_directions=incident_ray_directions,
-                active_heliostats_mask=active_heliostats_mask,
-                target_area_mask_calibration=target_area_mask_calibration,
-                tolerance=tolerance,
-                max_epoch=max_epoch,
-                num_log=num_log,
-                loss_type = loss_type,
-                reduction = loss_reduction,
-                device=device,
-            )
-        if rank == 0:
-            log.info("Kinematic parameters optimized.")
-        return losses
-        
-
-    def _optimize_kinematic_parameters_with_motor_positions(
-        self,
-        focal_spots_calibration: torch.Tensor,
-        incident_ray_directions: torch.Tensor,
-        active_heliostats_mask: torch.Tensor,
-        motor_positions_calibration: torch.Tensor,
-        tolerance: float,
-        max_epoch: int,
-        num_log: int = 3,
-        loss_type: Literal["l1", "l2", "angular"] = "l1",
-        loss_reduction: Literal["mean", "sum", "none"] = "mean",
-        loss_return_value: Literal["l1", "l2", "angular"] = "l1",
->>>>>>> 84471e89
         device: torch.device | None = None,
     ) -> torch.Tensor:
         """
@@ -342,49 +278,22 @@
             dim=1,
         )
 
-<<<<<<< HEAD
         loss = torch.inf
         epoch = 0
         log_step = self.max_epoch // self.num_log
         while loss > self.tolerance and epoch <= self.max_epoch:
-=======
-        log_step = max_epoch // num_log
-
-        loss_fns = {
-            "l1": torch.nn.L1Loss(reduction="none"),
-            "l2": torch.nn.MSELoss(reduction="none"),
-            "angular": AngleLoss(reduction="none"),
-        }
-
-        if loss_type not in loss_fns or loss_return_value not in loss_fns:
-            raise ValueError(f"Unsupported loss_type or loss_return_value")
-
-        loss_fn = loss_fns[loss_type]
-        return_loss_fn = loss_fns[loss_return_value]
-
-        last_valid_state = {}  # To hold tensors right before NaN happens
-        previous_loss_value = None
-        torch.autograd.set_detect_anomaly(False)
-        while loss > tolerance and epoch <= max_epoch: #TODO Loss überschreiben
->>>>>>> 84471e89
             self.optimizer.zero_grad()
 
             self.heliostat_group.activate_heliostats(
                 active_heliostats_mask=self.heliostats_mask, device=device
             )
 
-<<<<<<< HEAD
             # Retrieve the orientation of the heliostats for given motor positions.
             orientations = (
                 self.heliostat_group.kinematic.motor_positions_to_orientations(
                     motor_positions=self.motor_positions,
                     device=device,
                 )
-=======
-            orientations = self.heliostat_group.kinematic.motor_positions_to_orientations(
-                motor_positions=motor_positions_calibration,
-                device=device,
->>>>>>> 84471e89
             )
 
             preferred_reflection_directions = raytracing_utils.reflect(
@@ -392,7 +301,6 @@
                 reflection_surface_normals=orientations[:, 0:4, 2],
             )
 
-<<<<<<< HEAD
             loss = (
                 (
                     preferred_reflection_directions
@@ -400,74 +308,21 @@
                 )
                 .abs()
                 .mean()
-=======
-            unreduced_loss = loss_fn(
-                preferred_reflection_directions,
-                preferred_reflection_directions_calibration
->>>>>>> 84471e89
-            )
-
-            # Reduce loss
-            if loss_reduction == "mean":
-                loss_value = unreduced_loss.mean()
-            elif loss_reduction == "sum":
-                loss_value = unreduced_loss.sum()
-            elif loss_reduction == "none":
-                loss_value = unreduced_loss.mean()
-            else:
-                raise ValueError(f"Unsupported reduction: {loss_reduction}")
-
-            last_valid_state = {
-                "epoch": epoch,
-                "loss_value": loss_value.detach().cpu(),
-                "orientations": orientations.detach().cpu(),
-                "preferred_reflection_directions": preferred_reflection_directions.detach().cpu(),
-            }
-            previous_loss_value = loss_value.item()
-
-            loss_value.backward()
+            )
+
+            loss.backward()
             self.optimizer.step()
 
-<<<<<<< HEAD
             if epoch % log_step == 0:
                 log.info(
                     f"Rank: {rank}, Epoch: {epoch}, Loss: {loss}, LR: {self.optimizer.param_groups[0]['lr']}",
-=======
-
-            return_loss_unreduced = return_loss_fn(
-            preferred_reflection_directions,
-            preferred_reflection_directions_calibration)
-
-            if epoch % log_step == 0 and rank == 0:
-                log.info(
-                    f"Epoch: {epoch}, Loss: {loss_value.item()}, Loss(rad): {return_loss_unreduced.mean().item()}, LR: {self.optimizer.param_groups[0]['lr']}",
->>>>>>> 84471e89
                 )
             epoch += 1
 
-<<<<<<< HEAD
         log.info(f"Kinematic parameters of group {rank} optimized.")
 
     def _optimize_kinematic_parameters_with_raytracing(
         self,
-=======
-
-
-
-        return return_loss_unreduced
-
-    def _optimize_kinematic_parameters_with_raytracing(
-        self,
-        focal_spots_calibration: torch.Tensor,
-        incident_ray_directions: torch.Tensor,
-        active_heliostats_mask: torch.Tensor,
-        target_area_mask_calibration: torch.Tensor,
-        tolerance: float,
-        max_epoch: int,
-        num_log: int = 3,
-        loss_type: Literal["l1", "l2"] = "l1",
-        reduction: Literal["mean", "sum", "none"] = "mean",
->>>>>>> 84471e89
         device: torch.device | None = None,
     ) -> None:
         """
@@ -497,23 +352,8 @@
         epoch = 0
 
         # Start the optimization.
-<<<<<<< HEAD
         log_step = self.max_epoch // self.num_log
         while loss > self.tolerance and epoch <= self.max_epoch:
-=======
-        log_step = max_epoch // num_log
-
-        if loss_type == "l1":
-            loss_fn = torch.nn.L1Loss(reduction="none")
-        elif loss_type == "l2":
-            loss_fn = torch.nn.MSELoss(reduction="none")
-        else:
-            raise ValueError(f"Unsupported loss_type: {loss_type}")
-
-        final_loss_tensor = None  # for returning after optimization
-
-        while loss > tolerance and epoch <= max_epoch:
->>>>>>> 84471e89
             self.optimizer.zero_grad()
 
             self.heliostat_group.activate_heliostats(
@@ -558,43 +398,15 @@
                 device=device,
             )
 
-<<<<<<< HEAD
             loss = (focal_spots - self.focal_spots_measured).abs().mean()
             loss.backward()
-=======
-            unreduced_loss = loss_fn(
-                        focal_spots,
-                        focal_spots_calibration)
-
-             # Calculate scalar loss for backward pass
-            if reduction == "mean":
-                loss_value = unreduced_loss.mean()
-            elif reduction == "sum":
-                loss_value = unreduced_loss.sum()
-            elif reduction == "none":
-                loss_value = unreduced_loss.mean()
-            else:
-                raise ValueError(f"Unsupported reduction: {reduction}")
-            loss_value.backward()
->>>>>>> 84471e89
 
             self.optimizer.step()
 
             if epoch % log_step == 0:
                 log.info(
-<<<<<<< HEAD
                     f"Rank: {rank}, Epoch: {epoch}, Loss: {loss}, LR: {self.optimizer.param_groups[0]['lr']}",
-=======
-                    f"Epoch: {epoch}, Loss: {loss_value}, LR: {self.optimizer.param_groups[0]['lr']}",
->>>>>>> 84471e89
                 )
             epoch += 1
 
-<<<<<<< HEAD
-            epoch += 1
-
-        log.info(f"Kinematic parameters of group {rank} optimized.")
-=======
-        final_loss_tensor = unreduced_loss if reduction == "none" else loss_value
-        return final_loss_tensor
->>>>>>> 84471e89
+        log.info(f"Kinematic parameters of group {rank} optimized.")