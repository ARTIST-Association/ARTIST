from typing import Tuple

import torch


class NURBSSurface(torch.nn.Module):
    """
    This class implements differentiable NURBS for the heliostat surface.

    Attributes
    ----------
    degree_e : int
        The spline degree in east direction.
    degree_n : int
        The spline degree in north direction.
    evaluation_points_e : torch.Tensor
        The evaluation points in east direction.
    evaluation_points_n : torch.Tensor
        The evaluation points in north direction.
    control_points : torch.Tensor
        The control_points.
    knot_vector_e : torch.Tensor
        The knot vector in east direction.
    knot_vector_n : torch.Tensor
        The knot vector in north direction.

    Methods
    -------
    calculate_knots()
        Calculate the knot vectors in east and north direction.
    find_span()
        Determine the knot span index for given evaluation points.
    basis_function_and_derivatives()
        Compute the nonzero derivatives of the basis functions up to the nth-derivative.
    calculate_surface_points_and_normals()
        Calculate the surface points and normals of the NURBS surface.
    """

    def __init__(
        self,
        degree_e: int,
        degree_n: int,
        evaluation_points_e: torch.Tensor,
        evaluation_points_n: torch.Tensor,
        control_points: torch.Tensor,
    ) -> None:
        """
        Initialize a NURBS surface.

        Parameters
        ----------
        degree_e : int
            The spline degree in east direction.
        degree_n : int
            The spline degree in north direction.
        evaluation_points_e : torch.Tensor
            The evaluation points in east direction.
        evaluation_points_n : torch.Tensor
            The evaluation points in north direction.
        control_points : torch.Tensor
            The control_points.
        """
        super().__init__()
        self.degree_e = degree_e
        self.degree_n = degree_n
        self.evaluation_points_e = evaluation_points_e
        self.evaluation_points_n = evaluation_points_n
        self.control_points = control_points
        self.knot_vector_e, self.knot_vector_n = self.calculate_knots()

    def calculate_knots(self) -> Tuple[torch.Tensor, torch.Tensor]:
        """
        Calculate the knot vectors in east and north direction.

        For our application, only uniform knot vectors are required.
        The knots range from 0 to 1 and are distributed uniformly.
        The first knot (0) and the last knot (1) have full multiplicity,
        i.e., they are repeated as often as specified by the degree.
        This means the NURBS start and end in a control point.

        Returns
        -------
        torch.Tensor
            The knots in east direction.
        torch.Tensor
            The knots in north direction.
        """
        num_control_points_e = self.control_points.shape[0]
        num_control_points_n = self.control_points.shape[1]

        knots_e = torch.zeros(num_control_points_e + self.degree_e + 1)
        num_knot_vals = len(knots_e[self.degree_e : -self.degree_e])
        knot_vals = torch.linspace(0, 1, num_knot_vals)
        knots_e[: self.degree_e] = 0
        knots_e[self.degree_e : -self.degree_e] = knot_vals
        knots_e[-self.degree_e :] = 1

        knots_n = torch.zeros(num_control_points_n + self.degree_n + 1)
        num_knot_vals = len(knots_n[self.degree_n : -self.degree_n])
        knot_vals = torch.linspace(0, 1, num_knot_vals)
        knots_n[: self.degree_n] = 0
        knots_n[self.degree_n : -self.degree_n] = knot_vals
        knots_n[-self.degree_n :] = 1

        return knots_e, knots_n

    @staticmethod
    def find_span(
        degree: int,
        evaluation_points: torch.Tensor,
        knot_vector: torch.Tensor,
        control_points: torch.Tensor,
    ) -> torch.Tensor:
        """
        Determine the knot span index for given evaluation points.

        Later on, the basis functions are evaluated, some of them are
        identical to zero and therefore it would be a waste to compute
        them. That is why first the knot span in which the evaluation
        point lies is computed using this function.
        See `The NURBS Book` p. 68 for reference.

        Parameters
        ----------
        degree : int
            The degree of the NURBS surface in a single direction.
        evaluation_points : torch.Tensor
            The evaluation points.
        knot_vector : torch.Tensor
            The knot vector for the NURBS surface in a single direction.
        control_points : torch.Tensor
            The control points.

        Returns
        -------
        torch.Tensor
            The knot span index.
        """
        n = control_points.shape[1] - 1
        span_indices = torch.zeros(len(evaluation_points), dtype=torch.int64)
        for i, evaluation_point in enumerate(evaluation_points):
            if torch.isclose(evaluation_point, knot_vector[n], atol=1e-5, rtol=1e-5):
                span_indices[i] = n
                continue
            low = degree
            high = control_points.shape[1]
            mid = (low + high) // 2
            while (
                evaluation_point < knot_vector[mid]
                or evaluation_point >= knot_vector[mid + 1]
            ):
                if evaluation_point < knot_vector[mid]:
                    high = mid
                else:
                    low = mid
                mid = (low + high) // 2
            span_indices[i] = mid

        return span_indices

    @staticmethod
    def basis_function_and_derivatives(
        evaluation_points: torch.Tensor,
        knot_vector: torch.Tensor,
        span: torch.Tensor,
        degree: int,
        nth_derivative: int = 1,
    ) -> list[list[torch.Tensor]]:
        """
        Compute the nonzero derivatives of the basis functions up to the nth-derivative.

        See `The NURBS Book` p. 72 for reference.

        Parameters
        ----------
        evaluation_points : torch.Tensor
            The evaluation points.
        knot_vector : torch.Tensor
            Contains all the knots of the NURBS model.
        span : torch.Tensor
            The span indices.
        degree : int
            The degree of the NURBS surface in one direction.
        nth_derivative : int
            Specifies how many derivatives are calculated.

        Returns
        -------
        list[list[torch.Tensor]]
            The derivatives of the basis function.
        """
        num_evaluation_points = len(evaluation_points)

        # Introduce `ndu` to store the basis functions (called "n" in The NURBS book) and the knot differences (du).
        ndu = [
            [torch.zeros(num_evaluation_points) for _ in range(degree + 1)]
            for _ in range(degree + 1)
        ]
        ndu[0][0] = torch.ones_like(ndu[0][0])
        left = [torch.zeros(num_evaluation_points) for _ in range(degree + 1)]
        right = [torch.zeros(num_evaluation_points) for _ in range(degree + 1)]
        for j in range(1, degree + 1):
            left[j] = evaluation_points - knot_vector[span + 1 - j]
            right[j] = knot_vector[span + j] - evaluation_points
            saved = torch.zeros(num_evaluation_points)
            for r in range(j):
                ndu[j][r] = right[r + 1] + left[j - r]
                # Introduce `tmp` to temporarily store result.
                tmp = ndu[r][j - 1] / ndu[j][r]
                ndu[r][j] = saved + right[r + 1] * tmp
                saved = left[j - r] * tmp
            ndu[j][j] = saved
        derivatives = [
            [torch.zeros(num_evaluation_points) for _ in range(degree + 1)]
            for _ in range(nth_derivative + 1)
        ]
        for j in range(degree + 1):
            derivatives[0][j] = ndu[j][degree]
        # `a` stores (in alternating fashion) the two most recently computed rows a_k,j and a_k-1,j.
        a = [
            [torch.zeros(num_evaluation_points) for _ in range(degree + 1)]
            for _ in range(2)
        ]
        for r in range(degree + 1):
            s1 = 0
            s2 = 1
            a[0][0] = torch.ones_like(a[0][0])
            for k in range(1, nth_derivative + 1):
                d = torch.zeros(num_evaluation_points)
                rk = r - k
                pk = degree - k
                if r >= k:
                    a[s2][0] = a[s1][0] / ndu[pk + 1][rk]
                    d = a[s2][0] * ndu[rk][pk]
                if rk >= -1:
                    j1 = 1
                else:
                    j1 = -rk
                if r - 1 <= pk:
                    j2 = k - 1
                else:
                    j2 = degree - r
                for j in range(j1, j2 + 1):
                    a[s2][j] = (a[s1][j] - a[s1][j - 1]) / ndu[pk + 1][rk + j]
                    d += a[s2][j] * ndu[rk + j][pk]
                if r <= pk:
                    a[s2][k] = -a[s1][k - 1] / ndu[pk + 1][r]
                    d += a[s2][k] * ndu[r][pk]
                derivatives[k][r] = d
                j = s1
                s1 = s2
                s2 = j

        r = degree
        for k in range(1, nth_derivative + 1):
            for j in range(degree + 1):
                derivatives[k][j] *= r
            r *= degree - k
        return derivatives

    def calculate_surface_points_and_normals(self) -> Tuple[torch.Tensor, torch.Tensor]:
        """
        Calculate the surface points and normals of the NURBS surface.

        Returns
        -------
        torch.Tensor
            The surface points.
        torch.Tensor
            The surface normals.
        """
        nth_derivative = 1

        # Find span indices x direction (based on A2.1, p. 68).
        span_indices_e = self.find_span(
            self.degree_e,
            self.evaluation_points_e,
            self.knot_vector_e,
            self.control_points,
        )

        # Find span indices y direction (based on A2.1, p. 68).
        span_indices_n = self.find_span(
            self.degree_n,
            self.evaluation_points_n,
            self.knot_vector_n,
            self.control_points,
        )

        control_point_weights = torch.ones(
            (self.control_points.shape[0], self.control_points.shape[1]) + (1,)
        )
        control_points = torch.cat([self.control_points, control_point_weights], dim=-1)

        derivatives = torch.zeros(
            len(self.evaluation_points_e),
            nth_derivative + 1,
            nth_derivative + 1,
            control_points.shape[-1],
        )

        # Find minimum of `nth_derivative` and degree, will be used to specify how many partial derivatives will be
        # computed.
        de = min(nth_derivative, self.degree_e)
        for k in range(self.degree_e + 1, nth_derivative + 1):
            for t in range(nth_derivative - k + 1):
                derivatives[:, k, t] = 0
        dn = min(nth_derivative, self.degree_n)
        for t in range(self.degree_n + 1, nth_derivative + 1):
            for k in range(nth_derivative - t + 1):
                derivatives[:, k, t] = 0

<<<<<<< HEAD
        # find derivatives of basis functions (based on A2.3, page 72)
        basis_values_derivatives_e = self.basis_function_and_derivatives(
=======
        # Find derivatives of basis functions (based on A2.3, p. 72).
        basis_values_derivatives_x = self.basis_function_and_derivatives(
>>>>>>> 4b708d57
            self.evaluation_points_e,
            self.knot_vector_e,
            span_indices_e,
            self.degree_e,
            de,
        )
        basis_values_derivatives_n = self.basis_function_and_derivatives(
            self.evaluation_points_n,
            self.knot_vector_n,
            span_indices_n,
            self.degree_n,
            dn,
        )

        # Find surface points and normals (based on A3.6, p. 111).
        # `temp` stores the vector/matrix product of the basis value derivatives and the control points.
        temp = [
            torch.zeros((len(self.evaluation_points_e), control_points.shape[-1]))
            for _ in range(self.degree_n + 1)
        ]
        for k in range(de + 1):
            for s in range(self.degree_n + 1):
                temp[s] = torch.zeros_like(temp[s])
                for r in range(self.degree_e + 1):
                    temp[s] += (
                        basis_values_derivatives_e[k][r].unsqueeze(-1)
                        * control_points[
                            span_indices_e - self.degree_e + r,
                            span_indices_n - self.degree_n + s,
                        ]
                    )
            dd = min(nth_derivative - k, dn)
            for t in range(dd + 1):
                derivatives[:, k, t] = 0
                for s in range(self.degree_n + 1):
                    derivatives[:, k, t] += (
                        basis_values_derivatives_n[t][s].unsqueeze(-1) * temp[s]
                    )

        normals = torch.linalg.cross(derivatives[:, 1, 0, :3], derivatives[:, 0, 1, :3])
        normals = torch.nn.functional.normalize(normals)

        normals = torch.cat((normals, torch.zeros(normals.shape[0], 1)), dim=1)

        return derivatives[:, 0, 0], normals<|MERGE_RESOLUTION|>--- conflicted
+++ resolved
@@ -310,13 +310,8 @@
             for k in range(nth_derivative - t + 1):
                 derivatives[:, k, t] = 0
 
-<<<<<<< HEAD
-        # find derivatives of basis functions (based on A2.3, page 72)
+        # Find derivatives of basis functions (based on A2.3, p. 72).
         basis_values_derivatives_e = self.basis_function_and_derivatives(
-=======
-        # Find derivatives of basis functions (based on A2.3, p. 72).
-        basis_values_derivatives_x = self.basis_function_and_derivatives(
->>>>>>> 4b708d57
             self.evaluation_points_e,
             self.knot_vector_e,
             span_indices_e,
