from typing import Union

import torch

from artist.field.actuators import Actuators


class LinearActuators(Actuators):
    """
    Implement the behavior of linear actuators.

    Attributes
    ----------
    actuator_parameters : torch.Tensor
        The actuator parameters for all heliostats.
    active_actuator_parameters : torch.Tensor
        The actuator parameters of the activated heliostats.

    Methods
    -------
    motor_positions_to_angles()
        Calculate the joint angles for given motor positions.
    angles_to_motor_positions()
        Calculate the motor positions for given joint angles.
    forward()
        Specify the forward pass.

    See Also
    --------
    :class:`Actuator` : Reference to the parent class.
    """

    def __init__(
        self,
        actuator_parameters: torch.Tensor,
    ) -> None:
        """
        Initialize linear actuators.

        A linear actuator describes movement within a 2D plane. The actuator parameters tensor for linear
        actuators includes six parameters. Ordered by index, the first parameter describes the turning direction of the actuator.
        The next five parameters are the increment, which stores the information about the stroke length change
        per motor step, the initial stroke length, and an offset that describes the difference between the linear actuator's
        pivoting point and the point around which the actuator is allowed to pivot. Next, the actuator's pivoting
        radius is described by the pivot radius and lastly, the initial angle indicates the angle that the
        actuator introduces to the manipulated coordinate system at the initial stroke length.

        Parameters
        ----------
        actuator_parameters : torch.Tensor
            The six actuator parameters.
        """
        super().__init__()

        self.actuator_parameters = actuator_parameters

        self.active_actuator_parameters = None

    def _motor_positions_to_absolute_angles(
        self, motor_positions: torch.Tensor
    ) -> torch.Tensor:
        """
        Convert motor steps into angles using actuator geometries.

        Calculate absolute angles based solely on the motors' current positions and the geometries
        of the actuators. This gives the angles of the actuators in a global sense. It does not
        consider the starting positions of the motors.

        Parameters
        ----------
        motor_positions : torch.Tensor
            The motor positions.

        Returns
        -------
        torch.Tensor
            The calculated absolute angles.
        """
        stroke_lengths = (
            motor_positions / self.active_actuator_parameters[:, 2]
            + self.active_actuator_parameters[:, 3]
        )
        calc_step_1 = (
            self.active_actuator_parameters[:, 4] ** 2
            + self.active_actuator_parameters[:, 5] ** 2
            - stroke_lengths**2
        )
        calc_step_2 = (
            2.0
            * self.active_actuator_parameters[:, 4]
            * self.active_actuator_parameters[:, 5]
        )
        calc_step_3 = calc_step_1 / calc_step_2
        absolute_angles = torch.arccos(torch.clamp(calc_step_3, min=-1.0, max=1.0))
        return absolute_angles

    def motor_positions_to_angles(
        self,
        motor_positions: torch.Tensor,
        device: Union[torch.device, str] = "cuda",
    ) -> torch.Tensor:
        """
        Calculate the joint angles for given motor positions.

        The absolute angles are adjusted to be relative to the initial angles. This accounts for
        the initial angles and the motors' directions (clockwise or counterclockwise).

        Parameters
        ----------
        motor_positions : torch.Tensor
            The motor positions.
        device : Union[torch.device, str]
            The device on which to initialize tensors (default is cuda).

        Returns
        -------
        torch.Tensor
            The joint angles corresponding to the motor positions.
        """
        device = torch.device(device)

        absolute_angles = self._motor_positions_to_absolute_angles(
            motor_positions=motor_positions,
        )
        absolute_initial_angles = self._motor_positions_to_absolute_angles(
            motor_positions=torch.zeros_like(motor_positions, device=device),
        )
        delta_angles = absolute_initial_angles - absolute_angles

        relative_angles = (
<<<<<<< HEAD
            self.active_actuator_parameters[:, 6]
            + delta_angles
            * (self.active_actuator_parameters[:, 1] == 1)
            - delta_angles
            * (self.active_actuator_parameters[:, 1] == 0)
=======
            self.active_actuator_parameters[:, 5]
            + delta_angles * (self.active_actuator_parameters[:, 0] == 1)
            - delta_angles * (self.active_actuator_parameters[:, 0] == 0)
>>>>>>> 9371a589
        )
        return relative_angles

    def angles_to_motor_positions(
        self,
        angles: torch.Tensor,
        device: Union[torch.device, str] = "cuda",
    ) -> torch.Tensor:
        """
        Calculate the motor positions for given joint angles.

        First the relative angular changes are calculated based on the given angles.
        Then the corresponding stroke lengths are determined using trigonometric
        relationships. These stroke lengths are converted into motor steps.

        Parameters
        ----------
        angles : torch.Tensor
            The joint angles.
        device : Union[torch.device, str]
            The device on which to initialize tensors (default is cuda).

        Returns
        -------
        torch.Tensor
            The motor steps.
        """
        device = torch.device(device)

        delta_angles = torch.where(
            self.active_actuator_parameters[:, 1] == 1,
            angles - self.active_actuator_parameters[:, 6],
            self.active_actuator_parameters[:, 6] - angles,
        )

        absolute_initial_angles = self._motor_positions_to_absolute_angles(
            motor_positions=torch.zeros_like(angles, device=device),
        )

        initial_angles = absolute_initial_angles - delta_angles

        calc_step_3 = torch.cos(initial_angles)
        calc_step_2 = (
            2.0
            * self.active_actuator_parameters[:, 4]
            * self.active_actuator_parameters[:, 5]
        )
        calc_step_1 = calc_step_3 * calc_step_2
        stroke_lengths = torch.sqrt(
            self.active_actuator_parameters[:, 4] ** 2
            + self.active_actuator_parameters[:, 5] ** 2
            - calc_step_1
        )
        motor_positions = (
            stroke_lengths - self.active_actuator_parameters[:, 3]
        ) * self.active_actuator_parameters[:, 2]
        return motor_positions

    def forward(self) -> None:
        """
        Specify the forward pass.

        Raises
        ------
        NotImplementedError
            Whenever called.
        """
        raise NotImplementedError("Not Implemented!")<|MERGE_RESOLUTION|>--- conflicted
+++ resolved
@@ -128,17 +128,11 @@
         delta_angles = absolute_initial_angles - absolute_angles
 
         relative_angles = (
-<<<<<<< HEAD
             self.active_actuator_parameters[:, 6]
             + delta_angles
             * (self.active_actuator_parameters[:, 1] == 1)
             - delta_angles
             * (self.active_actuator_parameters[:, 1] == 0)
-=======
-            self.active_actuator_parameters[:, 5]
-            + delta_angles * (self.active_actuator_parameters[:, 0] == 1)
-            - delta_angles * (self.active_actuator_parameters[:, 0] == 0)
->>>>>>> 9371a589
         )
         return relative_angles
 
