"""
Test kinematic module.
"""
import math
import torch
import pytest

from artist.io.datapoint import HeliostatDataPoint, HeliostatDataPointLabel
from artist.physics_objects.heliostats.alignment.neural_network_rigid_body_fusion import (
    NeuralNetworkRigidBodyFusion,
)

<<<<<<< HEAD

class TestAKinematicModule(unittest.TestCase):
    def setUp(self):
        position = torch.tensor([0, 0, 0])
        self.kinematic_model = NeuralNetworkRigidBodyFusion(position=position)
        self.datapoint1 = HeliostatDataPoint(
            point_id=1,
            light_directions=torch.tensor([0.0, 0.0, 1.0]),
            desired_aimpoint=torch.tensor([0, -10, 0]),
            label=HeliostatDataPointLabel(),
        )
        self.datapoint2 = HeliostatDataPoint(
            point_id=2,
            light_directions=torch.tensor([1.0, 0.0, 0.0]),
            desired_aimpoint=torch.tensor([0, -10, 0]),
            label=HeliostatDataPointLabel(),
        )
        self.datapoint3 = HeliostatDataPoint(
            point_id=3,
            light_directions=torch.tensor([0.0, -1.0, 0.0]),
            desired_aimpoint=torch.tensor([0, -10, 0]),
            label=HeliostatDataPointLabel(),
        )
        self.datapoint4 = HeliostatDataPoint(
            point_id=4,
            light_directions=torch.tensor([-1.0, 0.0, 0.0]),
            desired_aimpoint=torch.tensor([0, -10, 0]),
            label=HeliostatDataPointLabel(),
        )
        self.datapoint5 = HeliostatDataPoint(
            point_id=5,
            light_directions=torch.tensor([0.0, -1.0, 1.0]),
            desired_aimpoint=torch.tensor([0, -10, 0]),
            label=HeliostatDataPointLabel(),
        )
        self.datapoint6 = HeliostatDataPoint(
            point_id=6,
            light_directions=torch.tensor([0.0, 0.0, 1.0]),
            desired_aimpoint=torch.tensor([0, -9, 0]),
            label=HeliostatDataPointLabel(),
        )
        position2 = torch.tensor([0.0, 1.0, 0.0])
        self.kinematic_model2 = NeuralNetworkRigidBodyFusion(position=position2)

        self.datapoint7 = HeliostatDataPoint(
            point_id=7,
            light_directions=torch.tensor([0.0, -10.0, 0.0]),
            desired_aimpoint=torch.tensor([0, -50, 0]),
            label=HeliostatDataPointLabel(),
        )

    def test_compute_orientation_from_aimpoint1(self):
        expected = torch.tensor(
            [
                [1, 0, 0, 0],
                [0, 1 / math.sqrt(2), -1 / math.sqrt(2), 0],
                [0, 1 / math.sqrt(2), 1 / math.sqrt(2), 0],
                [0, 0, 0, 1],
            ]
        )
        orientation_matrix = self.kinematic_model.compute_orientation_from_aimpoint(
            self.datapoint1
        )
        torch.testing.assert_close(orientation_matrix[0], expected)

    def test_compute_orientation_from_aimpoint2(self):
        expected = torch.tensor(
            [
                [1 / math.sqrt(2), 0, 1 / math.sqrt(2), 0],
                [1 / math.sqrt(2), 0, -1 / math.sqrt(2), 0],
                [0, 1, 0, 0],
                [0, 0, 0, 1],
            ]
        )
        orientation_matrix = self.kinematic_model.compute_orientation_from_aimpoint(
            self.datapoint2
        )
        torch.testing.assert_close(orientation_matrix[0], expected)

    def test_compute_orientation_from_aimpoint3(self):
        expected = torch.tensor(
            [
                [1.0, 0.0, 0.0, 0.0],
                [0.0, 0.0, -1.0, 0.0],
                [0.0, 1.0, 0.0, 0.0],
                [0.0, 0.0, 0.0, 1.0],
            ]
        )
        orientation_matrix = self.kinematic_model.compute_orientation_from_aimpoint(
            self.datapoint3
        )
        torch.testing.assert_close(orientation_matrix[0], expected)

    def test_compute_orientation_from_aimpoint4(self):
        expected = torch.tensor(
            [
                [1 / math.sqrt(2), 0.0, -1 / math.sqrt(2), 0.0],
                [-1 / math.sqrt(2), 0.0, -1 / math.sqrt(2), 0.0],
                [0.0, 1.0, 0.0, 0.0],
                [0.0, 0.0, 0.0, 1.0],
            ]
        )
        orientation_matrix = self.kinematic_model.compute_orientation_from_aimpoint(
            self.datapoint4
        )
        torch.testing.assert_close(orientation_matrix[0], expected)

    def test_compute_orientation_from_aimpoint5(self):
        expected = torch.tensor(
            [
                [1.0, 0.0, 0.0, 0.0],
                [0.0, math.sin(math.pi / 8), -math.cos(math.pi / 8), 0.0],
                [0.0, math.cos(math.pi / 8), math.sin(math.pi / 8), 0.0],
                [0.0, 0.0, 0.0, 1.0],
            ]
        )
        orientation_matrix = self.kinematic_model.compute_orientation_from_aimpoint(
            self.datapoint5
        )
        torch.testing.assert_close(orientation_matrix[0], expected)

    def test_compute_orientation_from_aimpoint6(self):
        expected = torch.tensor(
            [
                [1, 0, 0, 0],
                [0, 1 / math.sqrt(2), -1 / math.sqrt(2), 1.0],
                [0, 1 / math.sqrt(2), 1 / math.sqrt(2), 0],
                [0, 0, 0, 1],
            ]
        )
        orientation_matrix = self.kinematic_model2.compute_orientation_from_aimpoint(
            self.datapoint6
        )
        torch.testing.assert_close(orientation_matrix[0], expected)

    
    def test_compute_orientation_from_aimpoint7(self):
        expected = torch.tensor(
            [
                [1.0, 0.0, 0.0, 0.0],
                [0.0, 0.0, -1.0, 0.0],
                [0.0, 1.0, 0.0, 0.0],
                [0.0, 0.0, 0.0, 1.0],
            ]
        )
        orientation_matrix = self.kinematic_model.compute_orientation_from_aimpoint(
            self.datapoint7
        )
        torch.testing.assert_close(orientation_matrix[0], expected)


if __name__ == "__main__":
    unittest.main()
=======

@pytest.fixture
def kinematic_model():
    """Declare a kinematic model at the origin"""
    position = torch.tensor([0, 0, 0])
    return NeuralNetworkRigidBodyFusion(position=position)


@pytest.fixture
def kinematic_model2():
    """Declare a kinematic model placed one unit north"""
    position2 = torch.tensor([0.0, 1.0, 0.0])
    return NeuralNetworkRigidBodyFusion(position=position2)


@pytest.fixture
def datapoints():
    """Declare multiple data points with different light directions to be tested"""
    datapoint1 = HeliostatDataPoint(
        point_id=1,
        light_directions=torch.tensor([0.0, 0.0, 1.0]),
        desired_aimpoint=torch.tensor([0, -10, 0]),
        label=HeliostatDataPointLabel(),
    )
    datapoint2 = HeliostatDataPoint(
        point_id=2,
        light_directions=torch.tensor([1.0, 0.0, 0.0]),
        desired_aimpoint=torch.tensor([0, -10, 0]),
        label=HeliostatDataPointLabel(),
    )
    datapoint3 = HeliostatDataPoint(
        point_id=3,
        light_directions=torch.tensor([0.0, -1.0, 0.0]),
        desired_aimpoint=torch.tensor([0, -10, 0]),
        label=HeliostatDataPointLabel(),
    )
    datapoint4 = HeliostatDataPoint(
        point_id=4,
        light_directions=torch.tensor([-1.0, 0.0, 0.0]),
        desired_aimpoint=torch.tensor([0, -10, 0]),
        label=HeliostatDataPointLabel(),
    )
    datapoint5 = HeliostatDataPoint(
        point_id=5,
        light_directions=torch.tensor([0.0, -1.0, 1.0]),
        desired_aimpoint=torch.tensor([0, -10, 0]),
        label=HeliostatDataPointLabel(),
    )
    datapoint6 = HeliostatDataPoint(
        point_id=6,
        light_directions=torch.tensor([0.0, 0.0, 1.0]),
        desired_aimpoint=torch.tensor([0, -9, 0]),
        label=HeliostatDataPointLabel(),
    )
    return [datapoint1, datapoint2, datapoint3, datapoint4, datapoint5, datapoint6]


# Create the test cases to be checked in the test function
@pytest.mark.parametrize(
    "datapoint_index, kinematic_model_fixture, expected",
    [
        (
            0,
            "kinematic_model",
            torch.tensor(
                [
                    [1, 0, 0, 0],
                    [0, -1 / math.sqrt(2), -1 / math.sqrt(2), 0],
                    [0, 1 / math.sqrt(2), -1 / math.sqrt(2), 0],
                    [0, 0, 0, 1],
                ]
            ),
        ),
        (
            1,
            "kinematic_model",
            torch.tensor(
                [
                    [1 / math.sqrt(2), 1 / math.sqrt(2), 0, 0],
                    [1 / math.sqrt(2), -1 / math.sqrt(2), 0, 0],
                    [0, 0, -1, 0],
                    [0, 0, 0, 1],
                ]
            ),
        ),
        (
            2,
            "kinematic_model",
            torch.tensor(
                [
                    [1.0, 0.0, 0.0, 0.0],
                    [0.0, -1.0, 0.0, 0.0],
                    [0.0, 0.0, -1.0, 0.0],
                    [0.0, 0.0, 0.0, 1.0],
                ]
            ),
        ),
        (
            3,
            "kinematic_model",
            torch.tensor(
                [
                    [1 / math.sqrt(2), -1 / math.sqrt(2), 0.0, 0.0],
                    [-1 / math.sqrt(2), -1 / math.sqrt(2), 0.0, 0.0],
                    [0.0, 0.0, -1.0, 0.0],
                    [0.0, 0.0, 0.0, 1.0],
                ]
            ),
        ),
        (
            4,
            "kinematic_model",
            torch.tensor(
                [
                    [1.0, 0.0, 0.0, 0.0],
                    [0.0, -math.cos(math.pi / 8), -math.sin(math.pi / 8), 0.0],
                    [0.0, math.sin(math.pi / 8), -math.cos(math.pi / 8), 0.0],
                    [0.0, 0.0, 0.0, 1.0],
                ]
            ),
        ),
        (
            5,
            "kinematic_model2",
            torch.tensor(
                [
                    [1.0, 0.0, 0.0, 0.0],
                    [0.0, -math.cos(math.pi / 8), -math.sin(math.pi / 8), 1.0],
                    [0.0, math.sin(math.pi / 8), -math.cos(math.pi / 8), 0.0],
                    [0.0, 0.0, 0.0, 1.0],
                ]
            ),
        ),
    ],
)
def test_compute_orientation_from_aimpoint(
    request,
    datapoints,
    kinematic_model,
    kinematic_model2,
    datapoint_index,
    kinematic_model_fixture,
    expected,
):
    """Run the kinematic test for multiple datapoints and different kinematic models"""
    orientation_matrix = request.getfixturevalue(
        # selects which kinematic model to used based on the
        # kinematic_model_fixture parameter
        kinematic_model_fixture
    ).compute_orientation_from_aimpoint(datapoints[datapoint_index])
    torch.testing.assert_close(orientation_matrix[0], expected)
>>>>>>> 61b01dbd
<|MERGE_RESOLUTION|>--- conflicted
+++ resolved
@@ -10,161 +10,6 @@
     NeuralNetworkRigidBodyFusion,
 )
 
-<<<<<<< HEAD
-
-class TestAKinematicModule(unittest.TestCase):
-    def setUp(self):
-        position = torch.tensor([0, 0, 0])
-        self.kinematic_model = NeuralNetworkRigidBodyFusion(position=position)
-        self.datapoint1 = HeliostatDataPoint(
-            point_id=1,
-            light_directions=torch.tensor([0.0, 0.0, 1.0]),
-            desired_aimpoint=torch.tensor([0, -10, 0]),
-            label=HeliostatDataPointLabel(),
-        )
-        self.datapoint2 = HeliostatDataPoint(
-            point_id=2,
-            light_directions=torch.tensor([1.0, 0.0, 0.0]),
-            desired_aimpoint=torch.tensor([0, -10, 0]),
-            label=HeliostatDataPointLabel(),
-        )
-        self.datapoint3 = HeliostatDataPoint(
-            point_id=3,
-            light_directions=torch.tensor([0.0, -1.0, 0.0]),
-            desired_aimpoint=torch.tensor([0, -10, 0]),
-            label=HeliostatDataPointLabel(),
-        )
-        self.datapoint4 = HeliostatDataPoint(
-            point_id=4,
-            light_directions=torch.tensor([-1.0, 0.0, 0.0]),
-            desired_aimpoint=torch.tensor([0, -10, 0]),
-            label=HeliostatDataPointLabel(),
-        )
-        self.datapoint5 = HeliostatDataPoint(
-            point_id=5,
-            light_directions=torch.tensor([0.0, -1.0, 1.0]),
-            desired_aimpoint=torch.tensor([0, -10, 0]),
-            label=HeliostatDataPointLabel(),
-        )
-        self.datapoint6 = HeliostatDataPoint(
-            point_id=6,
-            light_directions=torch.tensor([0.0, 0.0, 1.0]),
-            desired_aimpoint=torch.tensor([0, -9, 0]),
-            label=HeliostatDataPointLabel(),
-        )
-        position2 = torch.tensor([0.0, 1.0, 0.0])
-        self.kinematic_model2 = NeuralNetworkRigidBodyFusion(position=position2)
-
-        self.datapoint7 = HeliostatDataPoint(
-            point_id=7,
-            light_directions=torch.tensor([0.0, -10.0, 0.0]),
-            desired_aimpoint=torch.tensor([0, -50, 0]),
-            label=HeliostatDataPointLabel(),
-        )
-
-    def test_compute_orientation_from_aimpoint1(self):
-        expected = torch.tensor(
-            [
-                [1, 0, 0, 0],
-                [0, 1 / math.sqrt(2), -1 / math.sqrt(2), 0],
-                [0, 1 / math.sqrt(2), 1 / math.sqrt(2), 0],
-                [0, 0, 0, 1],
-            ]
-        )
-        orientation_matrix = self.kinematic_model.compute_orientation_from_aimpoint(
-            self.datapoint1
-        )
-        torch.testing.assert_close(orientation_matrix[0], expected)
-
-    def test_compute_orientation_from_aimpoint2(self):
-        expected = torch.tensor(
-            [
-                [1 / math.sqrt(2), 0, 1 / math.sqrt(2), 0],
-                [1 / math.sqrt(2), 0, -1 / math.sqrt(2), 0],
-                [0, 1, 0, 0],
-                [0, 0, 0, 1],
-            ]
-        )
-        orientation_matrix = self.kinematic_model.compute_orientation_from_aimpoint(
-            self.datapoint2
-        )
-        torch.testing.assert_close(orientation_matrix[0], expected)
-
-    def test_compute_orientation_from_aimpoint3(self):
-        expected = torch.tensor(
-            [
-                [1.0, 0.0, 0.0, 0.0],
-                [0.0, 0.0, -1.0, 0.0],
-                [0.0, 1.0, 0.0, 0.0],
-                [0.0, 0.0, 0.0, 1.0],
-            ]
-        )
-        orientation_matrix = self.kinematic_model.compute_orientation_from_aimpoint(
-            self.datapoint3
-        )
-        torch.testing.assert_close(orientation_matrix[0], expected)
-
-    def test_compute_orientation_from_aimpoint4(self):
-        expected = torch.tensor(
-            [
-                [1 / math.sqrt(2), 0.0, -1 / math.sqrt(2), 0.0],
-                [-1 / math.sqrt(2), 0.0, -1 / math.sqrt(2), 0.0],
-                [0.0, 1.0, 0.0, 0.0],
-                [0.0, 0.0, 0.0, 1.0],
-            ]
-        )
-        orientation_matrix = self.kinematic_model.compute_orientation_from_aimpoint(
-            self.datapoint4
-        )
-        torch.testing.assert_close(orientation_matrix[0], expected)
-
-    def test_compute_orientation_from_aimpoint5(self):
-        expected = torch.tensor(
-            [
-                [1.0, 0.0, 0.0, 0.0],
-                [0.0, math.sin(math.pi / 8), -math.cos(math.pi / 8), 0.0],
-                [0.0, math.cos(math.pi / 8), math.sin(math.pi / 8), 0.0],
-                [0.0, 0.0, 0.0, 1.0],
-            ]
-        )
-        orientation_matrix = self.kinematic_model.compute_orientation_from_aimpoint(
-            self.datapoint5
-        )
-        torch.testing.assert_close(orientation_matrix[0], expected)
-
-    def test_compute_orientation_from_aimpoint6(self):
-        expected = torch.tensor(
-            [
-                [1, 0, 0, 0],
-                [0, 1 / math.sqrt(2), -1 / math.sqrt(2), 1.0],
-                [0, 1 / math.sqrt(2), 1 / math.sqrt(2), 0],
-                [0, 0, 0, 1],
-            ]
-        )
-        orientation_matrix = self.kinematic_model2.compute_orientation_from_aimpoint(
-            self.datapoint6
-        )
-        torch.testing.assert_close(orientation_matrix[0], expected)
-
-    
-    def test_compute_orientation_from_aimpoint7(self):
-        expected = torch.tensor(
-            [
-                [1.0, 0.0, 0.0, 0.0],
-                [0.0, 0.0, -1.0, 0.0],
-                [0.0, 1.0, 0.0, 0.0],
-                [0.0, 0.0, 0.0, 1.0],
-            ]
-        )
-        orientation_matrix = self.kinematic_model.compute_orientation_from_aimpoint(
-            self.datapoint7
-        )
-        torch.testing.assert_close(orientation_matrix[0], expected)
-
-
-if __name__ == "__main__":
-    unittest.main()
-=======
 
 @pytest.fixture
 def kinematic_model():
@@ -315,5 +160,4 @@
         # kinematic_model_fixture parameter
         kinematic_model_fixture
     ).compute_orientation_from_aimpoint(datapoints[datapoint_index])
-    torch.testing.assert_close(orientation_matrix[0], expected)
->>>>>>> 61b01dbd
+    torch.testing.assert_close(orientation_matrix[0], expected)