"""
Kinematic modules in ARTIST.
"""
import typing
import torch
from artist.physics_objects.module import AModule


class AKinematicModule(AModule):
    """
    Abstract base class for all kinematic modules.

<<<<<<< HEAD
    See Also
    --------
    :class: AModule : Reference to the parent class.
    """

    def __init__(self, position: torch.Tensor):
        super(AKinematicModule, self).__init__()
        self._position = position

    def computeOrientation(
            self, data_point_tensor: torch.Tensor
    ) -> typing.Tuple[torch.Tensor, torch.Tensor]:
        """
        Compute the orientation matrix to align the heliostat.

        Parameters
        ----------
        data_point_tensor
            contains the information about the heliostat, light source, receiver.

        Raises
        ------
        NotImplementedError
            Whenever called (abstract base class method).
        """
        raise NotImplementedError("Must Be Overridden!")

    def computeReflection(self, data_point_tensor: torch.Tensor) -> torch.Tensor:
        """
        Compute the aimpoints starting from the orientation of the heliostat.

        Parameters
        ----------
        data_point_tensor
            contains the information about the heliostat, light source, receiver.
=======
    Attributes
    ----------
    _position : torch.Tensor
        The position

    Methods
    -------
    compute_orientation()
        Compute the orientation matrix to align the heliostat.
    compute_reflection()
        Compute the aim points starting from the orientation of the heliostat.
    forward()
        Implement the forward kinematics.
    to_dict()
        Convert to dictionary.

    See Also
    --------
    :class:`AModule` : The parent class.
    """

    def __init__(self, position: torch.Tensor) -> None:
        """
        Parameters
        ----------
        position : torch.Tensor
            The position.
        """
        super().__init__()
        self._position = position

    def compute_orientation(
        self, data_point_tensor: torch.Tensor
    ) -> typing.Tuple[torch.Tensor, torch.Tensor]:
        """
        Compute the orientation matrix to align the heliostat.

        Parameters
        ----------
        data_point_tensor: torch.Tensor
            Contains the information about the heliostat, light source, receiver.

        Raises
        ------
        NotImplementedError
            Whenever called (abstract base class method).
        """
        raise NotImplementedError("Must be overridden!")

    def compute_reflection(self, data_points: torch.Tensor) -> torch.Tensor:
        """
        Compute the aim points starting from the orientation of the heliostat.

        Parameters
        ----------
        data_points : torch.Tensor
            Contains the information about the heliostat, light source, receiver.
>>>>>>> a4afb92a

        Returns
        -------
        torch.Tensor
<<<<<<< HEAD
            The derived aimpoints.
        """
        normal_vectors, normal_origins = self.computeOrientation(
            data_point_tensor=data_point_tensor
        )
        aim_vectors = (
                2 * (data_point_tensor[:, 2:5] @ normal_vectors) - data_point_tensor[:, 2:5]
        )
        aimpoints = (
                self._position
                + aim_vectors * (data_point_tensor[:, 5:] - self._position).norm()
=======
            The derived aim points.
        """
        normal_vectors, normal_origins = self.compute_orientation(
            data_point_tensor=data_points
>>>>>>> a4afb92a
        )
        aim_vectors = 2 * (data_points[:, 2:5] @ normal_vectors) - data_points[:, 2:5]
        return (
            self._position + aim_vectors * (data_points[:, 5:] - self._position).norm()
        )  # Return aim points.

    def forward(self, data_points: torch.Tensor) -> torch.Tensor:
        """
<<<<<<< HEAD
        Implements the forward kinematics.

        Parameters
        ----------
        data_point_tensor
            contains the information about the heliostat, light source, receiver.
=======
        Implement the forward kinematics.

        Parameters
        ----------
        data_points : torch.Tensor
            Contains the information about the heliostat, light source, receiver.
>>>>>>> a4afb92a

        Returns
        -------
        torch.Tensor
<<<<<<< HEAD
            The derived aimpoints.

        """
        return self.computeReflection(data_points)
=======
            The derived aim points.

        """
        return self.compute_reflection(data_points)
>>>>>>> a4afb92a

    def to_dict(self):
        """Convert to dictionary."""
        return self.state_dict()<|MERGE_RESOLUTION|>--- conflicted
+++ resolved
@@ -10,43 +10,6 @@
     """
     Abstract base class for all kinematic modules.
 
-<<<<<<< HEAD
-    See Also
-    --------
-    :class: AModule : Reference to the parent class.
-    """
-
-    def __init__(self, position: torch.Tensor):
-        super(AKinematicModule, self).__init__()
-        self._position = position
-
-    def computeOrientation(
-            self, data_point_tensor: torch.Tensor
-    ) -> typing.Tuple[torch.Tensor, torch.Tensor]:
-        """
-        Compute the orientation matrix to align the heliostat.
-
-        Parameters
-        ----------
-        data_point_tensor
-            contains the information about the heliostat, light source, receiver.
-
-        Raises
-        ------
-        NotImplementedError
-            Whenever called (abstract base class method).
-        """
-        raise NotImplementedError("Must Be Overridden!")
-
-    def computeReflection(self, data_point_tensor: torch.Tensor) -> torch.Tensor:
-        """
-        Compute the aimpoints starting from the orientation of the heliostat.
-
-        Parameters
-        ----------
-        data_point_tensor
-            contains the information about the heliostat, light source, receiver.
-=======
     Attributes
     ----------
     _position : torch.Tensor
@@ -104,29 +67,14 @@
         ----------
         data_points : torch.Tensor
             Contains the information about the heliostat, light source, receiver.
->>>>>>> a4afb92a
 
         Returns
         -------
         torch.Tensor
-<<<<<<< HEAD
-            The derived aimpoints.
-        """
-        normal_vectors, normal_origins = self.computeOrientation(
-            data_point_tensor=data_point_tensor
-        )
-        aim_vectors = (
-                2 * (data_point_tensor[:, 2:5] @ normal_vectors) - data_point_tensor[:, 2:5]
-        )
-        aimpoints = (
-                self._position
-                + aim_vectors * (data_point_tensor[:, 5:] - self._position).norm()
-=======
             The derived aim points.
         """
         normal_vectors, normal_origins = self.compute_orientation(
             data_point_tensor=data_points
->>>>>>> a4afb92a
         )
         aim_vectors = 2 * (data_points[:, 2:5] @ normal_vectors) - data_points[:, 2:5]
         return (
@@ -135,36 +83,20 @@
 
     def forward(self, data_points: torch.Tensor) -> torch.Tensor:
         """
-<<<<<<< HEAD
-        Implements the forward kinematics.
-
-        Parameters
-        ----------
-        data_point_tensor
-            contains the information about the heliostat, light source, receiver.
-=======
         Implement the forward kinematics.
 
         Parameters
         ----------
         data_points : torch.Tensor
             Contains the information about the heliostat, light source, receiver.
->>>>>>> a4afb92a
 
         Returns
         -------
         torch.Tensor
-<<<<<<< HEAD
-            The derived aimpoints.
-
-        """
-        return self.computeReflection(data_points)
-=======
             The derived aim points.
 
         """
         return self.compute_reflection(data_points)
->>>>>>> a4afb92a
 
     def to_dict(self):
         """Convert to dictionary."""
