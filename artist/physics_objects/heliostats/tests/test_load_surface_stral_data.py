"""This pytest considers loading a heliostat surface from a point cloud."""

import pathlib
<<<<<<< HEAD
from matplotlib import pyplot as plt
=======
from typing import Dict
>>>>>>> ed00296c

import pytest
import torch

from artist import ARTIST_ROOT
from artist.io.datapoint import HeliostatDataPoint, HeliostatDataPointLabel
from artist.physics_objects.heliostats.alignment.alignment import AlignmentModule
from artist.physics_objects.heliostats.surface.concentrator import ConcentratorModule
from artist.physics_objects.heliostats.surface.facets.point_cloud_facets import (
    PointCloudFacetModule,
)
from artist.physics_objects.heliostats.surface.tests import surface_defaults
from artist.scenario.light_source.sun import Sun


def generate_data(
    light_direction: torch.Tensor, expected_value: torch.Tensor
) -> Dict[str, torch.Tensor]:
    """
    Generate all the relevant data for this test.

    This includes the position of the heliostat, the position of the receiver,
    the sun as a light source, and the point cloud as the heliostat surface.

    The facets of the heliostat surface are loaded from a point cloud.
    The surface points and surface normals are calculated.
    The surface points and normals are aligned.

    Parameters
    ----------
    light_direction : torch.Tensor
        The direction of the light.
    expected_value : torch.Tensor
        The expected bitmaps for the given test-cases.

    Returns
    -------
    Dict[str, torch.Tensor]
        A dictionary containing all the data.
    """
    heliostat_position = torch.Tensor([0.0, 5.0, 0.0])
    receiver_center = torch.Tensor([0.0, -50.0, 0.0])

    cfg_default_surface = surface_defaults.get_cfg_defaults()
    surface_config = surface_defaults.load_config_file(cfg_default_surface)

    device = torch.device("cuda" if torch.cuda.is_available() else "cpu")

    cov = 4.3681e-06  # circum-solar ratio
    sun = Sun(
        "Normal", ray_count=200, mean=[0, 0], cov=[[cov, 0], [0, cov]], device=device
    )

    point_cloud_facets = PointCloudFacetModule(
        surface_config, receiver_center, torch.tensor(light_direction), device
    )
    facets = point_cloud_facets.make_facets_list()
    concentrator = ConcentratorModule(facets)
    surface_points, surface_normals = concentrator.get_surface()

    alignment_model = AlignmentModule(position=heliostat_position)
    datapoint = HeliostatDataPoint(
        point_id=1,
        light_directions=torch.tensor(light_direction),
        desired_aimpoint=receiver_center,
        label=HeliostatDataPointLabel(),
    )
    (
        aligned_surface_points,
        aligned_surface_normals,
    ) = alignment_model.align_surface(
        datapoint=datapoint,
        surface_points=surface_points,
        surface_normals=surface_normals,
    )
    return {
        "sun": sun,
        "aligned_surface_points": aligned_surface_points,
        "aligned_surface_normals": aligned_surface_normals,
        "receiver_center": receiver_center,
        "light_direction": torch.tensor(light_direction),
        "expected_value": expected_value,
    }


@pytest.fixture(
    params=[
        ([0.0, -1.0, 0.0], "south.pt"),
        ([1.0, 0.0, 0.0], "east.pt"),
        ([-1.0, 0.0, 0.0], "west.pt"),
        ([0.0, 0.0, 1.0], "above.pt"),
    ],
    name="environment_data",
)
def data(request) -> Dict[str, torch.Tensor]:
    """
    [INSERT DESCRIPTION HERE!].

    Parameters
    ----------
    request :
        [INSERT DESCRIPTION HERE!]

    Returns
    -------
    Dict[str, torch.Tensor]
        [INSERT DESCRIPTION HERE!]
    """
    return generate_data(*request.param)


def test_compute_bitmaps(environment_data: Dict[str, torch.Tensor]) -> None:
    """
    Compute resulting flux density distribution (bitmap) for the given test case.

    With the aligned surface and the light direction, calculate the reflected rays on the heliostat surface.
    Calculate the intersection on the receiver.
    Compute the bitmaps and normalize them.
    Compare the calculated bitmaps with the expected ones.

    Parameters
    ----------
    environment_data : Dict[str, torch.Tensor]
        The dictionary containing all the data to compute the bitmaps.
    """
    torch.manual_seed(7)
    sun = environment_data["sun"]
    aligned_surface_points = environment_data["aligned_surface_points"]
    aligned_surface_normals = environment_data["aligned_surface_normals"]
    receiver_center = environment_data["receiver_center"]
    light_direction = environment_data["light_direction"]
    expected_value = environment_data["expected_value"]

    receiver_plane_normal = torch.tensor([0.0, 1.0, 0.0])
    receiver_plane_x = 8.629666667
    receiver_plane_y = 7.0
    receiver_resolution_x = 256
    receiver_resolution_y = 256
    sun_position = light_direction

    ray_directions = sun.reflect_rays_(-sun_position, aligned_surface_normals)

    xi, yi = sun.sample(len(ray_directions))

    rays = sun.scatter_rays(
        ray_directions,
        xi,
        yi,
    )

    intersections = sun.line_plane_intersections(
        receiver_plane_normal, receiver_center, rays, aligned_surface_points
    )

    dx_ints = intersections[:, :, 0] + receiver_plane_x / 2 - receiver_center[0]
    dy_ints = intersections[:, :, 2] + receiver_plane_y / 2 - receiver_center[2]

    indices = (
        (-1 <= dx_ints)
        & (dx_ints < receiver_plane_x + 1)
        & (-1 <= dy_ints)
        & (dy_ints < receiver_plane_y + 1)
    )

    total_bitmap = sun.sample_bitmap(
        dx_ints,
        dy_ints,
        indices,
        receiver_plane_x,
        receiver_plane_y,
        receiver_resolution_x,
        receiver_resolution_y,
    )

    total_bitmap = sun.normalize_bitmap(
        total_bitmap,
        xi.numel(),
        receiver_plane_x,
        receiver_plane_y,
    )
    # plt.imshow(total_bitmap.T, origin="lower", cmap="jet")
    # plt.show()

    expected_path = (
        pathlib.Path(ARTIST_ROOT)
        / "artist/physics_objects/heliostats/tests/test_bitmaps"
        / expected_value
    )

    expected = torch.load(expected_path)
<<<<<<< HEAD
    # plt.imshow(expected.T, origin="lower", cmap="jet")
    # plt.show()
    torch.testing.assert_close(total_bitmap, expected, atol=1.7e-5, rtol=2.6e-5)
=======

    torch.testing.assert_close(total_bitmap, expected, atol=5e-5, rtol=5e-5)
>>>>>>> ed00296c
<|MERGE_RESOLUTION|>--- conflicted
+++ resolved
@@ -1,11 +1,7 @@
 """This pytest considers loading a heliostat surface from a point cloud."""
 
 import pathlib
-<<<<<<< HEAD
 from matplotlib import pyplot as plt
-=======
-from typing import Dict
->>>>>>> ed00296c
 
 import pytest
 import torch
@@ -196,11 +192,6 @@
     )
 
     expected = torch.load(expected_path)
-<<<<<<< HEAD
     # plt.imshow(expected.T, origin="lower", cmap="jet")
     # plt.show()
-    torch.testing.assert_close(total_bitmap, expected, atol=1.7e-5, rtol=2.6e-5)
-=======
-
-    torch.testing.assert_close(total_bitmap, expected, atol=5e-5, rtol=5e-5)
->>>>>>> ed00296c
+    torch.testing.assert_close(total_bitmap, expected, atol=1.7e-5, rtol=2.6e-5)