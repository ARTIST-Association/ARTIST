from typing import Union

import torch
from typing import Union


class AParameter:
    name = "<PARAMETER_NAME>"

    def __init__(
        self,
        value: Union[torch.Tensor, float],
        tolerance: Union[torch.Tensor, float] = None,
        distort: bool = False,
<<<<<<< HEAD
        requires_grad: bool =False,
=======
        requires_grad: bool = False,
>>>>>>> a4afb92a
    ):
        self.initial_value = (
            value if isinstance(value, torch.Tensor) else torch.tensor(value)
        )
        self.has_tolerance = tolerance is not None
        self.tolerance = tolerance
        self.requires_grad = requires_grad

        self.min = (
            self.initial_value - self.tolerance if self.has_tolerance else -torch.inf
        )
        self.max = (
            self.initial_value + self.tolerance if self.has_tolerance else torch.inf
        )

        if distort:
            self.distort()

    def distort(self):
        raise NotImplementedError("Must override.")<|MERGE_RESOLUTION|>--- conflicted
+++ resolved
@@ -12,11 +12,7 @@
         value: Union[torch.Tensor, float],
         tolerance: Union[torch.Tensor, float] = None,
         distort: bool = False,
-<<<<<<< HEAD
-        requires_grad: bool =False,
-=======
         requires_grad: bool = False,
->>>>>>> a4afb92a
     ):
         self.initial_value = (
             value if isinstance(value, torch.Tensor) else torch.tensor(value)
