<<<<<<< HEAD
from typing import List, Tuple, Union
=======
from typing import List, Tuple
>>>>>>> a4afb92a

import torch

from artist.scenario.light_source.light_source import ALightSource
from artist.util import utils


class Sun(ALightSource):
<<<<<<< HEAD
    """
    Implementation of the sun as a specific light source.

    See Also
    :class:ALightSource : Reference to the parent class
=======
    # TODO: Complete docstring.
    """
    Implementation of the sun as a specific light source.

    Attributes
    ----------
    dist_type : str
        Type of the distribution to be implemented.
    num_rays : int
        The number of rays sent out.
    mean
        The mean of the normal distribution.
    cov
        The covariance of the normal distribution.
    distribution
        The actual normal distribution.

    Methods
    -------
    sample()
        Sample rays from a given distribution.
    compute_rays()
        Compute the scattered rays for points on a surface.
    line_plane_intersections()
        Compute line-plane intersections of ray directions and the (receiver) plane.
    reflect_rays_()
        Reflect incoming rays according to a normal vector.
    rotate_y()
        Create rotation matrices and rotate the input along the y-axis in the heliostat coordinate system.
    rotate_z()
        Create rotation matrices and rotate the input along the z-axis in the heliostat coordinate system.
    sample_bitmap()
        Sample a bitmap (flux density distribution of the reflected rays on the receiver).

    See Also
    --------
    :class:ALightSource : The parent class.
>>>>>>> a4afb92a
    """

    def __init__(
        self,
        dist_type: str,
        ray_count: int,
        mean: List[float],
        cov: List[float],
        device: torch.device,
    ) -> None:
        """
<<<<<<< HEAD
        Initialize a sun as a light source
=======
        Initialize the sun as a light source.
>>>>>>> a4afb92a

        Parameters
        ----------
        dist_type : str
            Type of the distribution to be implemented.
        ray_count : int
<<<<<<< HEAD
            The amount of rays send out.
        mean : List[float]
            The mean that describes the normal distribution.
        cov : List[float]
            The covariance that describes the normal distribution.
=======
            The number of rays sent out.
        mean : List[float]
            The mean of the normal distribution.
        cov : List[float]
            The covariance of the normal distribution.
>>>>>>> a4afb92a
        device : torch.device
            Specifies the device type responsible to load tensors into memory.

        Raises
        ------
<<<<<<< HEAD
        ValueError
            If the chosen dist_type is unknown
        """
        super(Sun, self).__init__()
=======
        Union[ValueError, NotImplementedError]
            If the chosen dist_type is unknown
        """
        super().__init__()
>>>>>>> a4afb92a
        self.dist_type: str = dist_type
        self.num_rays: int = ray_count

        dtype = torch.get_default_dtype()
        if self.dist_type == "Normal":
            self.mean = torch.tensor(
                mean,
                dtype=dtype,
                device=device,
            )
            self.cov = torch.tensor(
                cov,
                dtype=dtype,
                device=device,
            )
            self.distribution = torch.distributions.MultivariateNormal(
<<<<<<< HEAD
                self.mean, covariance_matrix=self.cov
            )

            # print(self.distribution)
            # N = 60
            # X = np.linspace(-3, 3, N)
            # Y = np.linspace(-3, 4, N)
            # X, Y = np.meshgrid(X, Y)

            # pos = torch.empty(X.shape + (2,))
            # pos[:, :, 0] = torch.from_numpy(X)
            # pos[:, :, 1] = torch.from_numpy(Y)
            # Z = self.distribution.log_prob(pos).exp().numpy()
            # fig = plt.figure()
            # ax = plt.axes(projection='3d')
            # ax.plot_surface(X, Y, Z, rstride=3, cstride=3, linewidth=1, antialiased=True)
=======
                self.mean, self.cov
            )
>>>>>>> a4afb92a

        elif self.dist_type == "Pillbox":
            raise NotImplementedError("Not implemented yet.")
        else:
<<<<<<< HEAD
            raise ValueError("unknown light distribution type")
=======
            raise ValueError("Unknown light distribution type.")
>>>>>>> a4afb92a

    def sample(
        self,
        num_rays_on_hel: int,
    ) -> Tuple[torch.Tensor, torch.Tensor]:
        """
        Sample rays from a given distribution.

        Parameters
        ----------
        num_rays_on_hel : int
<<<<<<< HEAD
            Defines the number of rays on the heliostat.
=======
            The number of rays on the heliostat.
>>>>>>> a4afb92a

        Returns
        -------
        Tuple[torch.Tensor, torch.Tensor]
<<<<<<< HEAD
            Returns the distortion in x and y direction.
=======
            The distortion in x and y direction.
>>>>>>> a4afb92a

        Raises
        ------
        ValueError
<<<<<<< HEAD
            Raised if the distribution type is not valid, currently only the normal distribution is implemented.
=======
            If the distribution type is not valid, currently only the normal distribution is implemented.
>>>>>>> a4afb92a
        """
        if self.dist_type == "Normal":
            distortion_x_dir, distortion_y_dir = (
                self.distribution.sample(
                    (self.num_rays, num_rays_on_hel),
                )
                .transpose(0, 1)
                .permute(2, 1, 0)
            )
            return distortion_x_dir, distortion_y_dir
        else:
            raise ValueError("unknown light distribution type")
<<<<<<< HEAD

    def compute_rays(
        self,
        plane_normal: torch.Tensor,
        plane_point: torch.Tensor,
        ray_directions: torch.Tensor,
        surface_points: torch.Tensor,
        distortion_x_dir: torch.Tensor,
        distortion_y_dir: torch.Tensor,
    ) -> torch.Tensor:
        """
        Compute the scattered rays for points on a surface.

        Parameters
        ----------
        plane_normal : torch.Tensor
            The normal vector of the intersecting plane (normal vector of the receiver).
        plane_point : torch.Tensor
            Point on the plane (Center point of the receiver).
        ray_directions : torch.Tensor
            Directions of the reflected sun light
        surface_points : torch.Tensor
            Points on which the rays are to be reflected.
        distortion_x_dir : torch.Tensor
            Distortion of the rays in x direction.
=======

    def compute_rays(
        self,
        plane_normal: torch.Tensor,
        plane_point: torch.Tensor,
        ray_directions: torch.Tensor,
        surface_points: torch.Tensor,
        distortion_x_dir: torch.Tensor,
        distortion_y_dir: torch.Tensor,
    ) -> torch.Tensor:
        """
        Compute the scattered rays for points on a surface.

        Parameters
        ----------
        plane_normal : torch.Tensor
            The normal vector of the intersecting plane (normal vector of the receiver).

        plane_point : torch.Tensor
            Point on the plane (center point of the receiver).

        ray_directions : torch.Tensor
            Directions of the reflected sunlight.

        surface_points : torch.Tensor
            Points on which the rays are to be reflected.

        distortion_x_dir : torch.Tensor
            Distortion of the rays in x direction.

>>>>>>> a4afb92a
        distortion_y_dir : torch.Tensor
            Distortion of the rays in y direction.

        Returns
        -------
        torch.Tensor
            The scattered rays.

        """
        intersections = self.line_plane_intersections(
            plane_normal=plane_normal,
            plane_point=plane_point,
            ray_directions=ray_directions,
            surface_points=surface_points,
        )
        as_ = intersections
        has = as_ - surface_points
<<<<<<< HEAD
        # TODO Wieder der Vektor von vorher?
        #      Evtl. ist dieser Aufruf von `line_plane_intersections` unnötig
=======
        # TODO Again vector from before?
        #      Maybe calling `line_plane_intersections` is not necessary here.
>>>>>>> a4afb92a
        has = has / torch.linalg.norm(has, dim=1).unsqueeze(-1)

        # rotate: Calculate 3D rotation matrix in heliostat system.
        # 1 axis is pointing towards the receiver, the other are orthogonal
        rotates_x = torch.stack(
            [has[:, 0], has[:, 1], has[:, 2]],
            -1,
        )
        rotates_x = rotates_x / torch.linalg.norm(rotates_x, dim=-1).unsqueeze(-1)
        rotates_y = torch.stack(
            [
                has[:, 1],
                -has[:, 0],
                torch.zeros(has.shape[:1], device=as_.device),
            ],
            -1,
        )
        rotates_y = rotates_y / torch.linalg.norm(rotates_y, dim=-1).unsqueeze(-1)
        rotates_z = torch.stack(
            [
                has[:, 2] * has[:, 0],
                has[:, 2] * has[:, 1],
                -has[:, 0] ** 2 - has[:, 1] ** 2,
            ],
            -1,
        )
        rotates_z = rotates_z / torch.linalg.norm(rotates_z, dim=-1).unsqueeze(-1)
        rotates = torch.hstack([rotates_x, rotates_y, rotates_z]).reshape(
            rotates_x.shape[0],
            rotates_x.shape[1],
            -1,
        )
        inv_rot = torch.linalg.inv(rotates)  # inverse matrix
        # rays_tmp = torch.tensor(ha, device=device)
        # print(rays_tmp.shape)

        # rays_tmp: first rotate aimpoint in right coord system,
        # apply xi, yi distortion, rotate back
        rotated_has = torch.matmul(rotates, has.unsqueeze(-1))

        # rays = rotated_has.transpose(0, -1).transpose(1, -1)
<<<<<<< HEAD
        rot_y = self.Ry(distortion_x_dir, (rotated_has.to(torch.float)))
        rot_z = self.Rz(distortion_y_dir, rot_y).transpose(0, -1).squeeze(0)
=======
        rot_y = self.rotate_y(distortion_x_dir, mat=(rotated_has.to(torch.float)))
        rot_z = self.rotate_z(distortion_y_dir, rot_y).transpose(0, -1).squeeze(0)
>>>>>>> a4afb92a
        rays = (
            torch.matmul(inv_rot.to(torch.float), rot_z)
            .transpose(0, -1)
            .transpose(1, -1)
        )
<<<<<<< HEAD
        return rays

    def line_plane_intersections(
        self,
=======

        return rays

    @staticmethod
    def line_plane_intersections(
>>>>>>> a4afb92a
        plane_normal: torch.Tensor,
        plane_point: torch.Tensor,
        ray_directions: torch.Tensor,
        surface_points: torch.Tensor,
        epsilon: float = 1e-6,
    ) -> torch.Tensor:
        """
<<<<<<< HEAD
        Compute line-plane intersections of ray directions and the (receiver) plane
=======
        Compute line-plane intersections of ray directions and the (receiver) plane.
>>>>>>> a4afb92a

        Parameters
        ----------
        plane_normal : torch.Tensor
            The normal vector of the intersecting plane (normal vector of the receiver).
        plane_point : torch.Tensor
            Point on the plane (center point of the receiver).
        ray_directions : torch.Tensor
<<<<<<< HEAD
            Direction of the reflected sun light.
        surface_points : torch.Tensor
            Points on which the rays are to be reflected.
        epsilon : float
            small value, upper limit.
=======
            The direction of the reflected sunlight.
        surface_points : torch.Tensor
            Points on which the rays are to be reflected.
        epsilon : float
            A small value corresponding to the upper limit.
>>>>>>> a4afb92a

        Returns
        -------
        torch.Tensor
            The intersections of the lines and plane.

        Raises
        ------
        RuntimeError
<<<<<<< HEAD
            Raised when there are no intersections between the line and the plane.
=======
            When there are no intersections between the line and the plane.
>>>>>>> a4afb92a
        """
        ndotu = ray_directions.matmul(plane_normal)
        if (torch.abs(ndotu) < epsilon).any():
            raise RuntimeError("no intersection or line is within plane")
        ds = (plane_point - surface_points).matmul(plane_normal.to(torch.float)) / ndotu

        return surface_points + ray_directions * ds.unsqueeze(-1)

<<<<<<< HEAD
    def reflect_rays_(self, rays: torch.Tensor, normals: torch.Tensor) -> torch.Tensor:
        """
        Reflect incoming rays according to a noraml vector.
=======
    @staticmethod
    def reflect_rays_(rays: torch.Tensor, normals: torch.Tensor) -> torch.Tensor:
        """
        Reflect incoming rays according to a normal vector.
>>>>>>> a4afb92a

        Parameters
        ----------
        rays : torch.Tensor
            The incoming rays (from the sun) to be reflected.
<<<<<<< HEAD

=======
>>>>>>> a4afb92a
        normals : Torch.Tensor
            Surface normals on which the rays are reflected.

        Returns
        -------
        torch.Tensor
<<<<<<< HEAD
            Returns the reflected rays.
        """
        return rays - 2 * utils.batch_dot(rays, normals) * normals

    def Ry(self, alpha: torch.Tensor, mat: torch.Tensor) -> torch.Tensor:
        """
        Create rotation matrices and rotate the input along the y-axis in the heliostat coordination system.
=======
            The reflected rays.
        """
        return rays - 2 * utils.batch_dot(rays, normals) * normals

    @staticmethod
    def rotate_y(alpha: torch.Tensor, mat: torch.Tensor) -> torch.Tensor:
        """
        Create rotation matrices and rotate the input along the y-axis in the heliostat coordinate system.
>>>>>>> a4afb92a

        Parameters
        ----------
        alpha : torch.Tensor
<<<<<<< HEAD

        mat : torch.Tensor
=======
            The rotation angles.
        mat : torch.Tensor
            The matrix to be rotated.
>>>>>>> a4afb92a

        Returns
        -------
        torch.Tensor
<<<<<<< HEAD
            Returns rotation matrix.
=======
            The rotated matrix.
>>>>>>> a4afb92a
        """
        zeros = torch.zeros_like(alpha)
        coss = torch.cos(alpha)
        sins = torch.sin(alpha)
        rots_x = torch.stack([coss, zeros, sins], -1)
        rots_y = torch.stack([zeros, torch.ones_like(alpha), zeros], -1)
        rots_z = torch.stack([-sins, zeros, coss], -1)
        rots = torch.stack([rots_x, rots_y, rots_z], -1).reshape(rots_x.shape + (-1,))
        return torch.matmul(rots, mat)
<<<<<<< HEAD

    def Rz(self, alpha: torch.Tensor, mat: torch.Tensor) -> torch.Tensor:
        """
        Create rotation matrices and rotate the input along the z-axis in the heliostat coordination system.

        Parameters
        ----------
        alpha : torch.Tensor

        mat : torch.Tensor

        Returns
        -------
        torch.Tensor
            Returns rotation matrix.
        """
        zeros = torch.zeros_like(alpha)
        coss = torch.cos(alpha)
        sins = torch.sin(alpha)
        rots_x = torch.stack([coss, -sins, zeros], -1)
        rots_y = torch.stack([sins, coss, zeros], -1)
        rots_z = torch.stack([zeros, zeros, torch.ones_like(alpha)], -1)
        rots = torch.stack([rots_x, rots_y, rots_z], -1).reshape(rots_x.shape + (-1,))
        return torch.matmul(rots, mat)

    def sample_bitmap(
        self,
=======

    @staticmethod
    def rotate_z(alpha: torch.Tensor, mat: torch.Tensor) -> torch.Tensor:
        """
        Create rotation matrices and rotate the input along the z-axis in the heliostat coordinate system.

        Parameters
        ----------
        alpha : torch.Tensor
            The rotation angles.
        mat : torch.Tensor
            The matrix to be rotated.
        Returns
        -------
        torch.Tensor
            The rotated matrix.
        """
        zeros = torch.zeros_like(alpha)
        coss = torch.cos(alpha)
        sins = torch.sin(alpha)
        rots_x = torch.stack([coss, -sins, zeros], -1)
        rots_y = torch.stack([sins, coss, zeros], -1)
        rots_z = torch.stack([zeros, zeros, torch.ones_like(alpha)], -1)
        rots = torch.stack([rots_x, rots_y, rots_z], -1).reshape(rots_x.shape + (-1,))
        return torch.matmul(rots, mat)

    @staticmethod
    def sample_bitmap(
>>>>>>> a4afb92a
        dx_ints: torch.Tensor,
        dy_ints: torch.Tensor,
        indices: torch.Tensor,
        plane_x: float,
        plane_y: float,
        bitmap_height: int,
        bitmap_width: int,
    ) -> torch.Tensor:
<<<<<<< HEAD
=======
        # TODO : Complete docstring.
>>>>>>> a4afb92a
        """
        Sample a bitmap (flux density distribution of the reflected rays on the receiver).

        Parameters
        ----------
        dx_ints : torch.Tensor

        dy_ints : torch.Tensor

        indices : torch.Tensor

        plane_x : float
            x dimension of the receiver plane.
        plane_y : float
            y dimension of the receiver plane.
        bitmap_height : int
<<<<<<< HEAD
            resolution of the resulting bitmap (x direction) -> height
        bitmap_width : int
            resolution of the resulting bitmap (y direction) -> width
=======
            Resolution of the resulting bitmap (x direction) -> height
        bitmap_width : int
            Resolution of the resulting bitmap (y direction) -> width
>>>>>>> a4afb92a

        Returns
        -------
        torch.Tensor
<<<<<<< HEAD
            Returns the flux density distribution of the reflected rays on the receiver
=======
            The flux density distribution of the reflected rays on the receiver
>>>>>>> a4afb92a
        """
        x_ints = dx_ints[indices] / plane_x * bitmap_height
        y_ints = dy_ints[indices] / plane_y * bitmap_width

        # We assume a continuously positioned value in-between four
        # discretely positioned pixels, similar to this:
        #
        # 4|3
        # -.-
        # 1|2
        #
        # where the numbers are the four neighboring, discrete pixels, the
        # "-" and "|" are the discrete pixel borders, and the "." is the
        # continuous value anywhere in-between the four pixels we sample.
        # That the "." may be anywhere in-between the four pixels is not
        # shown in the ASCII diagram, but is important to keep in mind.

        # The lower-valued neighboring pixels (for x this corresponds to 1
        # and 4, for y to 1 and 2).
        x_inds_low = x_ints.floor().long()
        y_inds_low = y_ints.floor().long()
        # The higher-valued neighboring pixels (for x this corresponds to 2
        # and 3, for y to 3 and 4).
        x_inds_high = x_inds_low + 1
        y_inds_high = y_inds_low + 1

        # When distributing the continuously positioned value/intensity to
        # the discretely positioned pixels, we give the corresponding
        # "influence" of the value to each neighbor. Here, we calculate this
        # influence for each neighbor.

        # x-value influence in 1 and 4
        x_ints_low = x_inds_high - x_ints
        # y-value influence in 1 and 2
        y_ints_low = y_inds_high - y_ints
        # x-value influence in 2 and 3
        x_ints_high = x_ints - x_inds_low
        # y-value influence in 3 and 4
        y_ints_high = y_ints - y_inds_low
        del x_ints
        del y_ints

        # We now calculate the distributed intensities for each neighboring
        # pixel and assign the correctly ordered indices to the intensities
        # so we know where to position them. The numbers correspond to the
        # ASCII diagram above.
        x_inds_1 = x_inds_low
        y_inds_1 = y_inds_low
        ints_1 = x_ints_low * y_ints_low

        x_inds_2 = x_inds_high
        y_inds_2 = y_inds_low
        ints_2 = x_ints_high * y_ints_low
        del y_inds_low
        del y_ints_low

        x_inds_3 = x_inds_high
        y_inds_3 = y_inds_high
        ints_3 = x_ints_high * y_ints_high
        del x_inds_high
        del x_ints_high

        x_inds_4 = x_inds_low
        y_inds_4 = y_inds_high
        ints_4 = x_ints_low * y_ints_high
        del x_inds_low
        del y_inds_high
        del x_ints_low
        del y_ints_high

        # Combine all indices and intensities in the correct order.
        x_inds = torch.hstack([x_inds_1, x_inds_2, x_inds_3, x_inds_4]).long().ravel()
        del x_inds_1
        del x_inds_2
        del x_inds_3
        del x_inds_4

        y_inds = torch.hstack([y_inds_1, y_inds_2, y_inds_3, y_inds_4]).long().ravel()
        del y_inds_1
        del y_inds_2
        del y_inds_3
        del y_inds_4

        ints = torch.hstack([ints_1, ints_2, ints_3, ints_4]).ravel()
        del ints_1
        del ints_2
        del ints_3
        del ints_4

        # For distribution, we regard even those neighboring pixels that are
        # _not_ part of the image. That is why here, we set up a mask to
        # choose only those indices that are actually in the bitmap (i.e. we
        # prevent out-of-bounds access).
        indices = (
            (0 <= x_inds)
            & (x_inds < bitmap_height)
            & (0 <= y_inds)
            & (y_inds < bitmap_width)
        )

        # Flux density map for heliostat field
        total_bitmap = torch.zeros(
            [bitmap_height, bitmap_width],
            dtype=dx_ints.dtype,
            device=dx_ints.device,
        )
        # Add up all distributed intensities in the corresponding indices.
        total_bitmap.index_put_(
            (x_inds[indices], y_inds[indices]),
            ints[indices],
            accumulate=True,
        )
<<<<<<< HEAD

        return total_bitmap

    def normalize_bitmap(
        self,
        bitmap: torch.Tensor,
        total_intensity: Union[float, torch.Tensor],
        plane_x: float,
        plane_y: float,
    ) -> torch.Tensor:
        """
        Normalize a bitmap.

        Parameters
        ----------
        bitmap : torch.Tensor
            The bitmap to be normalized.
        total_intensity : Union[float, torch.Tensor]
            The total intensity of the bitmap.
        plane_x : float
            x dimension of the receiver plane.
        plane_y : float
            y dimension of the receiver plane.

        Returns
        -------
        The normalized bitmap.
        """
        bitmap_height = bitmap.shape[0]
        bitmap_width = bitmap.shape[1]

        plane_area = plane_x * plane_y
        num_pixels = bitmap_height * bitmap_width
        plane_area_per_pixel = plane_area / num_pixels

        return bitmap / (total_intensity * plane_area_per_pixel)
=======
        return total_bitmap
>>>>>>> a4afb92a
<|MERGE_RESOLUTION|>--- conflicted
+++ resolved
@@ -1,8 +1,4 @@
-<<<<<<< HEAD
 from typing import List, Tuple, Union
-=======
-from typing import List, Tuple
->>>>>>> a4afb92a
 
 import torch
 
@@ -11,13 +7,6 @@
 
 
 class Sun(ALightSource):
-<<<<<<< HEAD
-    """
-    Implementation of the sun as a specific light source.
-
-    See Also
-    :class:ALightSource : Reference to the parent class
-=======
     # TODO: Complete docstring.
     """
     Implementation of the sun as a specific light source.
@@ -55,7 +44,6 @@
     See Also
     --------
     :class:ALightSource : The parent class.
->>>>>>> a4afb92a
     """
 
     def __init__(
@@ -67,46 +55,27 @@
         device: torch.device,
     ) -> None:
         """
-<<<<<<< HEAD
-        Initialize a sun as a light source
-=======
         Initialize the sun as a light source.
->>>>>>> a4afb92a
 
         Parameters
         ----------
         dist_type : str
             Type of the distribution to be implemented.
         ray_count : int
-<<<<<<< HEAD
-            The amount of rays send out.
-        mean : List[float]
-            The mean that describes the normal distribution.
-        cov : List[float]
-            The covariance that describes the normal distribution.
-=======
             The number of rays sent out.
         mean : List[float]
             The mean of the normal distribution.
         cov : List[float]
             The covariance of the normal distribution.
->>>>>>> a4afb92a
         device : torch.device
             Specifies the device type responsible to load tensors into memory.
 
         Raises
         ------
-<<<<<<< HEAD
-        ValueError
-            If the chosen dist_type is unknown
-        """
-        super(Sun, self).__init__()
-=======
         Union[ValueError, NotImplementedError]
             If the chosen dist_type is unknown
         """
         super().__init__()
->>>>>>> a4afb92a
         self.dist_type: str = dist_type
         self.num_rays: int = ray_count
 
@@ -123,36 +92,13 @@
                 device=device,
             )
             self.distribution = torch.distributions.MultivariateNormal(
-<<<<<<< HEAD
-                self.mean, covariance_matrix=self.cov
-            )
-
-            # print(self.distribution)
-            # N = 60
-            # X = np.linspace(-3, 3, N)
-            # Y = np.linspace(-3, 4, N)
-            # X, Y = np.meshgrid(X, Y)
-
-            # pos = torch.empty(X.shape + (2,))
-            # pos[:, :, 0] = torch.from_numpy(X)
-            # pos[:, :, 1] = torch.from_numpy(Y)
-            # Z = self.distribution.log_prob(pos).exp().numpy()
-            # fig = plt.figure()
-            # ax = plt.axes(projection='3d')
-            # ax.plot_surface(X, Y, Z, rstride=3, cstride=3, linewidth=1, antialiased=True)
-=======
                 self.mean, self.cov
             )
->>>>>>> a4afb92a
 
         elif self.dist_type == "Pillbox":
             raise NotImplementedError("Not implemented yet.")
         else:
-<<<<<<< HEAD
-            raise ValueError("unknown light distribution type")
-=======
             raise ValueError("Unknown light distribution type.")
->>>>>>> a4afb92a
 
     def sample(
         self,
@@ -164,29 +110,17 @@
         Parameters
         ----------
         num_rays_on_hel : int
-<<<<<<< HEAD
-            Defines the number of rays on the heliostat.
-=======
             The number of rays on the heliostat.
->>>>>>> a4afb92a
 
         Returns
         -------
         Tuple[torch.Tensor, torch.Tensor]
-<<<<<<< HEAD
-            Returns the distortion in x and y direction.
-=======
             The distortion in x and y direction.
->>>>>>> a4afb92a
 
         Raises
         ------
         ValueError
-<<<<<<< HEAD
-            Raised if the distribution type is not valid, currently only the normal distribution is implemented.
-=======
             If the distribution type is not valid, currently only the normal distribution is implemented.
->>>>>>> a4afb92a
         """
         if self.dist_type == "Normal":
             distortion_x_dir, distortion_y_dir = (
@@ -199,7 +133,6 @@
             return distortion_x_dir, distortion_y_dir
         else:
             raise ValueError("unknown light distribution type")
-<<<<<<< HEAD
 
     def compute_rays(
         self,
@@ -225,38 +158,6 @@
             Points on which the rays are to be reflected.
         distortion_x_dir : torch.Tensor
             Distortion of the rays in x direction.
-=======
-
-    def compute_rays(
-        self,
-        plane_normal: torch.Tensor,
-        plane_point: torch.Tensor,
-        ray_directions: torch.Tensor,
-        surface_points: torch.Tensor,
-        distortion_x_dir: torch.Tensor,
-        distortion_y_dir: torch.Tensor,
-    ) -> torch.Tensor:
-        """
-        Compute the scattered rays for points on a surface.
-
-        Parameters
-        ----------
-        plane_normal : torch.Tensor
-            The normal vector of the intersecting plane (normal vector of the receiver).
-
-        plane_point : torch.Tensor
-            Point on the plane (center point of the receiver).
-
-        ray_directions : torch.Tensor
-            Directions of the reflected sunlight.
-
-        surface_points : torch.Tensor
-            Points on which the rays are to be reflected.
-
-        distortion_x_dir : torch.Tensor
-            Distortion of the rays in x direction.
-
->>>>>>> a4afb92a
         distortion_y_dir : torch.Tensor
             Distortion of the rays in y direction.
 
@@ -274,13 +175,8 @@
         )
         as_ = intersections
         has = as_ - surface_points
-<<<<<<< HEAD
-        # TODO Wieder der Vektor von vorher?
-        #      Evtl. ist dieser Aufruf von `line_plane_intersections` unnötig
-=======
         # TODO Again vector from before?
         #      Maybe calling `line_plane_intersections` is not necessary here.
->>>>>>> a4afb92a
         has = has / torch.linalg.norm(has, dim=1).unsqueeze(-1)
 
         # rotate: Calculate 3D rotation matrix in heliostat system.
@@ -322,30 +218,18 @@
         rotated_has = torch.matmul(rotates, has.unsqueeze(-1))
 
         # rays = rotated_has.transpose(0, -1).transpose(1, -1)
-<<<<<<< HEAD
-        rot_y = self.Ry(distortion_x_dir, (rotated_has.to(torch.float)))
-        rot_z = self.Rz(distortion_y_dir, rot_y).transpose(0, -1).squeeze(0)
-=======
         rot_y = self.rotate_y(distortion_x_dir, mat=(rotated_has.to(torch.float)))
         rot_z = self.rotate_z(distortion_y_dir, rot_y).transpose(0, -1).squeeze(0)
->>>>>>> a4afb92a
         rays = (
             torch.matmul(inv_rot.to(torch.float), rot_z)
             .transpose(0, -1)
             .transpose(1, -1)
         )
-<<<<<<< HEAD
-        return rays
-
-    def line_plane_intersections(
-        self,
-=======
 
         return rays
 
     @staticmethod
     def line_plane_intersections(
->>>>>>> a4afb92a
         plane_normal: torch.Tensor,
         plane_point: torch.Tensor,
         ray_directions: torch.Tensor,
@@ -353,11 +237,7 @@
         epsilon: float = 1e-6,
     ) -> torch.Tensor:
         """
-<<<<<<< HEAD
-        Compute line-plane intersections of ray directions and the (receiver) plane
-=======
         Compute line-plane intersections of ray directions and the (receiver) plane.
->>>>>>> a4afb92a
 
         Parameters
         ----------
@@ -366,19 +246,11 @@
         plane_point : torch.Tensor
             Point on the plane (center point of the receiver).
         ray_directions : torch.Tensor
-<<<<<<< HEAD
-            Direction of the reflected sun light.
-        surface_points : torch.Tensor
-            Points on which the rays are to be reflected.
-        epsilon : float
-            small value, upper limit.
-=======
             The direction of the reflected sunlight.
         surface_points : torch.Tensor
             Points on which the rays are to be reflected.
         epsilon : float
             A small value corresponding to the upper limit.
->>>>>>> a4afb92a
 
         Returns
         -------
@@ -388,11 +260,7 @@
         Raises
         ------
         RuntimeError
-<<<<<<< HEAD
-            Raised when there are no intersections between the line and the plane.
-=======
             When there are no intersections between the line and the plane.
->>>>>>> a4afb92a
         """
         ndotu = ray_directions.matmul(plane_normal)
         if (torch.abs(ndotu) < epsilon).any():
@@ -401,40 +269,21 @@
 
         return surface_points + ray_directions * ds.unsqueeze(-1)
 
-<<<<<<< HEAD
-    def reflect_rays_(self, rays: torch.Tensor, normals: torch.Tensor) -> torch.Tensor:
-        """
-        Reflect incoming rays according to a noraml vector.
-=======
     @staticmethod
     def reflect_rays_(rays: torch.Tensor, normals: torch.Tensor) -> torch.Tensor:
         """
         Reflect incoming rays according to a normal vector.
->>>>>>> a4afb92a
 
         Parameters
         ----------
         rays : torch.Tensor
             The incoming rays (from the sun) to be reflected.
-<<<<<<< HEAD
-
-=======
->>>>>>> a4afb92a
         normals : Torch.Tensor
             Surface normals on which the rays are reflected.
 
         Returns
         -------
         torch.Tensor
-<<<<<<< HEAD
-            Returns the reflected rays.
-        """
-        return rays - 2 * utils.batch_dot(rays, normals) * normals
-
-    def Ry(self, alpha: torch.Tensor, mat: torch.Tensor) -> torch.Tensor:
-        """
-        Create rotation matrices and rotate the input along the y-axis in the heliostat coordination system.
-=======
             The reflected rays.
         """
         return rays - 2 * utils.batch_dot(rays, normals) * normals
@@ -443,28 +292,18 @@
     def rotate_y(alpha: torch.Tensor, mat: torch.Tensor) -> torch.Tensor:
         """
         Create rotation matrices and rotate the input along the y-axis in the heliostat coordinate system.
->>>>>>> a4afb92a
 
         Parameters
         ----------
         alpha : torch.Tensor
-<<<<<<< HEAD
-
-        mat : torch.Tensor
-=======
             The rotation angles.
         mat : torch.Tensor
             The matrix to be rotated.
->>>>>>> a4afb92a
 
         Returns
         -------
         torch.Tensor
-<<<<<<< HEAD
-            Returns rotation matrix.
-=======
             The rotated matrix.
->>>>>>> a4afb92a
         """
         zeros = torch.zeros_like(alpha)
         coss = torch.cos(alpha)
@@ -474,22 +313,22 @@
         rots_z = torch.stack([-sins, zeros, coss], -1)
         rots = torch.stack([rots_x, rots_y, rots_z], -1).reshape(rots_x.shape + (-1,))
         return torch.matmul(rots, mat)
-<<<<<<< HEAD
-
-    def Rz(self, alpha: torch.Tensor, mat: torch.Tensor) -> torch.Tensor:
-        """
-        Create rotation matrices and rotate the input along the z-axis in the heliostat coordination system.
+
+    @staticmethod
+    def rotate_z(alpha: torch.Tensor, mat: torch.Tensor) -> torch.Tensor:
+        """
+        Create rotation matrices and rotate the input along the z-axis in the heliostat coordinate system.
 
         Parameters
         ----------
         alpha : torch.Tensor
-
+            The rotation angles.
         mat : torch.Tensor
-
+            The matrix to be rotated.
         Returns
         -------
         torch.Tensor
-            Returns rotation matrix.
+            The rotated matrix.
         """
         zeros = torch.zeros_like(alpha)
         coss = torch.cos(alpha)
@@ -500,38 +339,8 @@
         rots = torch.stack([rots_x, rots_y, rots_z], -1).reshape(rots_x.shape + (-1,))
         return torch.matmul(rots, mat)
 
-    def sample_bitmap(
-        self,
-=======
-
-    @staticmethod
-    def rotate_z(alpha: torch.Tensor, mat: torch.Tensor) -> torch.Tensor:
-        """
-        Create rotation matrices and rotate the input along the z-axis in the heliostat coordinate system.
-
-        Parameters
-        ----------
-        alpha : torch.Tensor
-            The rotation angles.
-        mat : torch.Tensor
-            The matrix to be rotated.
-        Returns
-        -------
-        torch.Tensor
-            The rotated matrix.
-        """
-        zeros = torch.zeros_like(alpha)
-        coss = torch.cos(alpha)
-        sins = torch.sin(alpha)
-        rots_x = torch.stack([coss, -sins, zeros], -1)
-        rots_y = torch.stack([sins, coss, zeros], -1)
-        rots_z = torch.stack([zeros, zeros, torch.ones_like(alpha)], -1)
-        rots = torch.stack([rots_x, rots_y, rots_z], -1).reshape(rots_x.shape + (-1,))
-        return torch.matmul(rots, mat)
-
     @staticmethod
     def sample_bitmap(
->>>>>>> a4afb92a
         dx_ints: torch.Tensor,
         dy_ints: torch.Tensor,
         indices: torch.Tensor,
@@ -540,10 +349,7 @@
         bitmap_height: int,
         bitmap_width: int,
     ) -> torch.Tensor:
-<<<<<<< HEAD
-=======
         # TODO : Complete docstring.
->>>>>>> a4afb92a
         """
         Sample a bitmap (flux density distribution of the reflected rays on the receiver).
 
@@ -560,24 +366,14 @@
         plane_y : float
             y dimension of the receiver plane.
         bitmap_height : int
-<<<<<<< HEAD
-            resolution of the resulting bitmap (x direction) -> height
-        bitmap_width : int
-            resolution of the resulting bitmap (y direction) -> width
-=======
             Resolution of the resulting bitmap (x direction) -> height
         bitmap_width : int
             Resolution of the resulting bitmap (y direction) -> width
->>>>>>> a4afb92a
 
         Returns
         -------
         torch.Tensor
-<<<<<<< HEAD
-            Returns the flux density distribution of the reflected rays on the receiver
-=======
             The flux density distribution of the reflected rays on the receiver
->>>>>>> a4afb92a
         """
         x_ints = dx_ints[indices] / plane_x * bitmap_height
         y_ints = dy_ints[indices] / plane_y * bitmap_width
@@ -690,7 +486,6 @@
             ints[indices],
             accumulate=True,
         )
-<<<<<<< HEAD
 
         return total_bitmap
 
@@ -726,7 +521,4 @@
         num_pixels = bitmap_height * bitmap_width
         plane_area_per_pixel = plane_area / num_pixels
 
-        return bitmap / (total_intensity * plane_area_per_pixel)
-=======
-        return total_bitmap
->>>>>>> a4afb92a
+        return bitmap / (total_intensity * plane_area_per_pixel)