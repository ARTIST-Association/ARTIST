from typing import Tuple

import torch


class ALightSource(torch.nn.Module):
    """
    Abstract base class for all light sources.
<<<<<<< HEAD
    
=======

>>>>>>> a4afb92a
    See Also
    --------
    :class: torch.nn.Module : Reference to the parent class
    """
<<<<<<< HEAD
    def __init__(self):
        super().__init__()

    def sample(self,
                num_rays_on_hel: int,
=======

    def __init__(self):
        super().__init__()

    def sample(
        self,
        num_rays_on_hel: int,
>>>>>>> a4afb92a
    ) -> Tuple[torch.Tensor, torch.Tensor]:
        """
        Sample rays from a given distribution.

        Raises
        ------
        NotImplementedError
            Whenever called (abstract base class method).
        """
        raise NotImplementedError("Must Be Overridden!")

<<<<<<< HEAD

    def compute_rays(self,
                     planeNormal: torch.Tensor,
                     planePoint: torch.Tensor,
                     ray_directions: torch.Tensor,
                     hel_in_field: torch.Tensor,
                     xi: torch.Tensor,
                     yi: torch.Tensor,
=======
    def compute_rays(
        self,
        plane_normal: torch.Tensor,
        plane_point: torch.Tensor,
        ray_directions: torch.Tensor,
        hel_in_field: torch.Tensor,
        xi: torch.Tensor,
        yi: torch.Tensor,
>>>>>>> a4afb92a
    ) -> torch.Tensor:
        """
        Compute the scattered rays for points on a surface.

        Raises
        ------
        NotImplementedError
            Whenever called (abstract base class method).
        """
        raise NotImplementedError("Must Be Overridden!")<|MERGE_RESOLUTION|>--- conflicted
+++ resolved
@@ -6,22 +6,10 @@
 class ALightSource(torch.nn.Module):
     """
     Abstract base class for all light sources.
-<<<<<<< HEAD
-    
-=======
-
->>>>>>> a4afb92a
     See Also
     --------
     :class: torch.nn.Module : Reference to the parent class
     """
-<<<<<<< HEAD
-    def __init__(self):
-        super().__init__()
-
-    def sample(self,
-                num_rays_on_hel: int,
-=======
 
     def __init__(self):
         super().__init__()
@@ -29,7 +17,6 @@
     def sample(
         self,
         num_rays_on_hel: int,
->>>>>>> a4afb92a
     ) -> Tuple[torch.Tensor, torch.Tensor]:
         """
         Sample rays from a given distribution.
@@ -41,16 +28,6 @@
         """
         raise NotImplementedError("Must Be Overridden!")
 
-<<<<<<< HEAD
-
-    def compute_rays(self,
-                     planeNormal: torch.Tensor,
-                     planePoint: torch.Tensor,
-                     ray_directions: torch.Tensor,
-                     hel_in_field: torch.Tensor,
-                     xi: torch.Tensor,
-                     yi: torch.Tensor,
-=======
     def compute_rays(
         self,
         plane_normal: torch.Tensor,
@@ -59,7 +36,6 @@
         hel_in_field: torch.Tensor,
         xi: torch.Tensor,
         yi: torch.Tensor,
->>>>>>> a4afb92a
     ) -> torch.Tensor:
         """
         Compute the scattered rays for points on a surface.
