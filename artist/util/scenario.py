--- conflicted
+++ resolved
@@ -211,21 +211,14 @@
             The indices of target areas for all heliostats in order.
         """
         device = torch.device(device)
-<<<<<<< HEAD
         data_per_heliostat = defaultdict(list)
-=======
->>>>>>> caa5988e
 
         if string_mapping is None:
             active_heliostats_mask = torch.ones(
                 heliostat_group.number_of_heliostats, dtype=torch.int32, device=device
             )
             target_area_mask = torch.tensor(
-<<<<<<< HEAD
                 default_target_area_index, dtype=torch.int32, device=device
-=======
-                default_target_area_index, device=device
->>>>>>> caa5988e
             ).expand(heliostat_group.number_of_heliostats)
             incident_ray_directions = default_incident_ray_direction.expand(
                 heliostat_group.number_of_heliostats, -1
@@ -244,12 +237,21 @@
             incident_ray_directions = torch.empty(
                 (len(string_mapping), 4), device=device
             )
-
-<<<<<<< HEAD
+            heliostat_name_to_index = {
+                heliostat_name: index
+                for index, heliostat_name in enumerate(heliostat_group.names)
+            }
+            active_heliostats_mask = torch.zeros(
+                heliostat_group.number_of_heliostats, dtype=torch.int32, device=device
+            )
+            target_area_mask = torch.empty(
+                len(string_mapping), dtype=torch.int32, device=device
+            )
+            incident_ray_directions = torch.empty(
+                (len(string_mapping), 4), device=device
+            )
+
             for i, (heliostat_name, target_name, incident_ray_direction) in enumerate(
-=======
-            for i, (heliostat_name, target_name, direction) in enumerate(
->>>>>>> caa5988e
                 string_mapping
             ):
                 if heliostat_name in heliostat_group.names:
