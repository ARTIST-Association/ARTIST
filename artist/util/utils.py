import json
import pathlib
from typing import TYPE_CHECKING, Union

import torch

<<<<<<< HEAD
if TYPE_CHECKING:
    from artist.field.kinematic_rigid_body import RigidBody
=======
from artist.field.kinematic_rigid_body import RigidBody
>>>>>>> df3a2138


def batch_dot(x: torch.Tensor, y: torch.Tensor) -> torch.Tensor:
    """
    Calculate the batch-wise dot product.

    Parameters
    ----------
    x : torch.Tensor
        Single tensor with dimension (1, 4).
    y : torch.Tensor
        Single tensor with dimension (N, 4).


    Returns
    -------
    torch.Tensor
        Dot product of x and y as a tensor with dimension (N, 1).
    """
    return (x * y).sum(-1).unsqueeze(-1)


def rotate_distortions(
    e: torch.Tensor, u: torch.Tensor, device: Union[torch.device, str] = "cuda"
) -> torch.Tensor:
    """
    Rotate the distortions for the sun.

    Rotate around the up and then the east axis in this very order in a right-handed east-north-up
    coordinate system. Positive angles result in a rotation in the mathematical direction of rotation, i.e.,
    counter-clockwise. Points need to be multiplied as column vectors from the right-hand side with the
    resulting rotation matrix. Note that the order is fixed due to the non-commutative property of matrix-matrix
    multiplication.

    Parameters
    ----------
    e : torch.Tensor
        East rotation angle in radians.
    u : torch.Tensor
        Up rotation angle in radians.
    device : Union[torch.device, str]
        The device on which to initialize tensors (default is cuda).

    Returns
    -------
    torch.Tensor
        Corresponding rotation matrix.
    """
    if e.shape != u.shape:
        raise ValueError(
            "The two tensors containing angles for the east and up rotation must have the same shape."
        )
    device = torch.device(device)

    cos_e = torch.cos(e)
    sin_e = -torch.sin(e)  # Heliostat convention
    cos_u = torch.cos(u)
    sin_u = torch.sin(u)
    zeros = torch.zeros(e.shape, device=device)
    ones = torch.ones(e.shape, device=device)

    return torch.stack(
        [
            torch.stack([cos_u, -sin_u, zeros, zeros], dim=1),
            torch.stack([cos_e * sin_u, cos_e * cos_u, sin_e, zeros], dim=1),
            torch.stack([-sin_e * sin_u, -sin_e * cos_u, cos_e, zeros], dim=1),
            torch.stack([zeros, zeros, zeros, ones], dim=1),
        ],
        dim=1,
    ).permute(0, 3, 4, 1, 2)


def rotate_e(
    e: torch.Tensor, device: Union[torch.device, str] = "cuda"
) -> torch.Tensor:
    """
    Rotate around the east axis.

    Rotate around the east axis in a right-handed east-north-up coordinate system. Positive angles result in a rotation
    in the mathematical direction of rotation, i.e., counter-clockwise. Points need to be multiplied as column vectors
    from the right-hand side with the resulting rotation matrix.


    Parameters
    ----------
    e : torch.Tensor
        East rotation angle in radians.
    device : Union[torch.device, str]
        The device on which to initialize tensors (default is cuda).

    Returns
    -------
    torch.Tensor
        Corresponding rotation matrix.
    """
    device = torch.device(device)

    cos_e = torch.cos(e)
    sin_e = -torch.sin(e)  # Heliostat convention
    zeros = torch.zeros(e.shape, device=device)
    ones = torch.ones(e.shape, device=device)
    return torch.stack(
        [
            torch.stack([ones, zeros, zeros, zeros]),
            torch.stack([zeros, cos_e, sin_e, zeros]),
            torch.stack([zeros, -sin_e, cos_e, zeros]),
            torch.stack([zeros, zeros, zeros, ones]),
        ],
    ).squeeze(-1)


def rotate_n(
    n: torch.Tensor, device: Union[torch.device, str] = "cuda"
) -> torch.Tensor:
    """
    Rotate around the north axis.

    Rotate around the north axis in a right-handed east-north-up coordinate system. Positive angles result in a rotation
    in the mathematical direction of rotation, i.e., counter-clockwise. Points need to be multiplied as column vectors
    from the right-hand side with the resulting rotation matrix.

    Parameters
    ----------
    n : torch.Tensor
        North rotation angle in radians.
    device : Union[torch.device, str]
        The device on which to initialize tensors (default is cuda).

    Returns
    -------
    torch.Tensor
        Corresponding rotation matrix.
    """
    device = torch.device(device)

    cos_n = torch.cos(n)
    sin_n = torch.sin(n)
    zeros = torch.zeros(n.shape, device=device)
    ones = torch.ones(n.shape, device=device)

    return torch.stack(
        [
            torch.stack([cos_n, zeros, -sin_n, zeros]),
            torch.stack([zeros, ones, zeros, zeros]),
            torch.stack([sin_n, zeros, cos_n, zeros]),
            torch.stack([zeros, zeros, zeros, ones]),
        ],
    ).squeeze(-1)


def rotate_u(
    u: torch.Tensor, device: Union[torch.device, str] = "cuda"
) -> torch.Tensor:
    """
    Rotate around the up axis.

    Rotate around the up axis in a right-handed east-north-up coordinate system. Positive angles result in a rotation in
    the mathematical direction of rotation, i.e., counter-clockwise. Points need to be multiplied as column vectors from
    the right-hand side with the resulting rotation matrix.

    Parameters
    ----------
    u : torch.Tensor
        Up rotation angle in radians.
    device : Union[torch.device, str]
        The device on which to initialize tensors (default is cuda).

    Returns
    -------
    torch.Tensor
        Corresponding rotation matrix.
    """
    device = torch.device(device)

    cos_u = torch.cos(u)
    sin_u = torch.sin(u)
    zeros = torch.zeros(u.shape, device=device)
    ones = torch.ones(u.shape, device=device)

    return torch.stack(
        [
            torch.stack([cos_u, -sin_u, zeros, zeros]),
            torch.stack([sin_u, cos_u, zeros, zeros]),
            torch.stack([zeros, zeros, ones, zeros]),
            torch.stack([zeros, zeros, zeros, ones]),
        ],
    ).squeeze(-1)


def translate_enu(
    e: torch.Tensor,
    n: torch.Tensor,
    u: torch.Tensor,
    device: Union[torch.device, str] = "cuda",
) -> torch.Tensor:
    """
    Translate in all directions.

    Translate a given point in the east, north, and up direction. Note that the point must be multiplied as a column
    vector from the right-hand side of the resulting matrix.

    Parameters
    ----------
    e : torch.Tensor
        East translation.
    n : torch.Tensor
        North translation.
    u : torch.Tensor
        Up translation.
    device : Union[torch.device, str]
        The device on which to initialize tensors (default is cuda).

    Returns
    -------
    torch.Tensor
        Corresponding rotation matrix.
    """
    if e.shape != u.shape != n.shape:
        raise ValueError(
            "The three tensors containing the east, north, and up translations must have the same shape."
        )

    device = torch.device(device)

    zeros = torch.zeros(e.shape, device=device)
    ones = torch.ones(e.shape, device=device)

    return torch.stack(
        [
            torch.stack([ones, zeros, zeros, e]),
            torch.stack([zeros, ones, zeros, n]),
            torch.stack([zeros, zeros, ones, u]),
            torch.stack([zeros, zeros, zeros, ones]),
        ],
    ).squeeze(-1)


def azimuth_elevation_to_enu(
    azimuth: torch.Tensor,
    elevation: torch.Tensor,
    slant_range: float = 1.0,
    degree: bool = True,
) -> torch.Tensor:
    """
    Coordinate transformation from azimuth and elevation to east, north, up.

    Parameters
    ----------
    azimuth : torch.Tensor
        Azimuth, clockwise from north (degrees).
    elevation : torch.Tensor
        Elevation angle above horizon, neglecting aberrations (degrees).
    slant_range : float
        Slant range (meters).
    degree : bool
        Whether input is given in degrees or radians.

    Returns
    -------
    torch.Tensor
        The east, north, up (enu) coordinates.
    """
    if degree:
        elevation = torch.deg2rad(elevation)
        azimuth = torch.deg2rad(azimuth)

    r = slant_range * torch.cos(elevation)

    enu = torch.stack(
        [
            r * torch.sin(azimuth),
            -r * torch.cos(azimuth),
            slant_range * torch.sin(elevation),
        ],
        dim=0,
    )
    return enu


def convert_3d_points_to_4d_format(
    point: torch.Tensor, device: Union[torch.device, str] = "cuda"
) -> torch.Tensor:
    """
    Append ones to the last dimension of a 3D point vector.

    Includes the convention that points have a 1 and directions have 0 as 4th dimension.

    Parameters
    ----------
    point : torch.Tensor
        Input point in a 3D format.
    device : Union[torch.device, str]
        The device on which to initialize tensors (default is cuda).

    Returns
    -------
    torch.Tensor
        Point vector with ones appended at the last dimension.
    """
    device = torch.device(device)
    if point.size(dim=-1) != 3:
        raise ValueError(f"Expected a 3D point but got a point of shape {point.shape}!")

    ones_tensor = torch.ones(point.shape[:-1] + (1,), dtype=point.dtype, device=device)
    return torch.cat((point, ones_tensor), dim=-1)


def convert_3d_direction_to_4d_format(
    direction: torch.Tensor, device: Union[torch.device, str] = "cuda"
) -> torch.Tensor:
    """
    Append zeros to the last dimension of a 3D direction vector.

    Includes the convention that points have a 1 and directions have 0 as 4th dimension.

    Parameters
    ----------
    direction : torch.Tensor
        Input direction in a 3D format.
    device : Union[torch.device, str]
        The device on which to initialize tensors (default is cuda).

    Returns
    -------
    torch.Tensor
        Direction vector with ones appended at the last dimension.
    """
    device = torch.device(device)
    if direction.size(dim=-1) != 3:
        raise ValueError(
            f"Expected a 3D point but got a point of shape {direction.shape}!"
        )

    zeros_tensor = torch.zeros(
        direction.shape[:-1] + (1,), dtype=direction.dtype, device=device
    )
    return torch.cat((direction, zeros_tensor), dim=-1)


def convert_wgs84_coordinates_to_local_enu(
    coordinates_to_transform: torch.Tensor,
    reference_point: torch.Tensor,
    device: Union[torch.device, str] = "cuda",
) -> torch.Tensor:
    """
    Transform coordinates from latitude, longitude and altitude (WGS84) to local east, north, up (ENU).

    This function calculates the north and east offsets in meters of a coordinate from the reference point.
    It converts the latitude and longitude to radians, calculates the radius of curvature values,
    and then computes the offsets based on the differences between the coordinate and the refernce point.
    Finally, it returns a tensor containing these offsets along with the altitude difference.

    Parameters
    ----------
    coordinates_to_transform : torch.Tensor
        The coordinates in latitude, longitude, altitude that are to be transformed.
    reference_point : torch.Tensor
        The center of origin of the ENU coordinate system in WGS84 coordinates.
    device : Union[torch.device, str]
        The device on which to initialize tensors (default is cuda).

    Returns
    -------
    torch.Tensor
        The east offset in meters, north offset in meters, and the altitude difference from the reference point.
    """
    device = torch.device(device)
    wgs84_a = 6378137.0  # Major axis in meters
    wgs84_b = 6356752.314245  # Minor axis in meters
    wgs84_e2 = (wgs84_a**2 - wgs84_b**2) / wgs84_a**2  # Eccentricity squared

    # Convert latitude and longitude to radians.
    lat_rad = torch.deg2rad(coordinates_to_transform[0])
    lon_rad = torch.deg2rad(coordinates_to_transform[1])
    alt = coordinates_to_transform[2] - reference_point[2]
    lat_tower_rad = torch.deg2rad(reference_point[0])
    lon_tower_rad = torch.deg2rad(reference_point[1])

    # Calculate meridional radius of curvature for the first latitude.
    sin_lat1 = torch.sin(lat_rad)
    rn1 = wgs84_a / torch.sqrt(1 - wgs84_e2 * sin_lat1**2)

    # Calculate transverse radius of curvature for the first latitude.
    rm1 = (wgs84_a * (1 - wgs84_e2)) / ((1 - wgs84_e2 * sin_lat1**2) ** 1.5)

    # Calculate delta latitude and delta longitude in radians.
    dlat_rad = lat_tower_rad - lat_rad
    dlon_rad = lon_tower_rad - lon_rad

    # Calculate north and east offsets in meters.
    north_offset_m = dlat_rad * rm1
    east_offset_m = dlon_rad * rn1 * torch.cos(lat_rad)

    return torch.tensor(
        [-east_offset_m, -north_offset_m, alt], dtype=torch.float32, device=device
    )


def get_center_of_mass(
    bitmap: torch.Tensor,
    target_center: torch.Tensor,
    plane_e: float,
    plane_u: float,
    device: Union[torch.device, str] = "cuda",
) -> torch.Tensor:
    """
    Calculate the coordinates of the flux density center of mass.

    First determine the indices of the bitmap center of mass.
    Next determine the position (coordinates) of the center of mass on the target.

    Parameters
    ----------
    bitmap : torch.Tensor
        The flux density in form of a bitmap.
    target_center : torch.Tensor
        The position of the center of the target.
    plane_e : float
        The width of the target surface.
    plane_u : float
        The height of the target surface.
    device : Union[torch.device, str]
        The device on which to initialize tensors (default is cuda).

    Returns
    -------
    torch.Tensor
        The coordinates of the flux density center of mass.
    """
    device = torch.device(device)
    # Calculate center of mass of the bitmap.
    e_indices = torch.arange(bitmap.shape[0], device=device)
    u_indices = torch.arange(bitmap.shape[1], device=device)
    e_indices, u_indices = torch.meshgrid(e_indices, u_indices, indexing="ij")

    total_mass = bitmap.sum()
    normalized_bitmap = bitmap / total_mass

    center_of_mass_e = (normalized_bitmap * e_indices).sum()
    center_of_mass_u = (normalized_bitmap * u_indices).sum()
    center_of_mass_bitmap = torch.stack([center_of_mass_e, center_of_mass_u], dim=-1)

    # Construct the coordinates relative to target center.
    de = torch.tensor([plane_e, 0.0, 0.0, 0.0], device=device)
    du = torch.tensor([0.0, 0.0, plane_u, 0.0], device=device)
    normalized_center = center_of_mass_bitmap / bitmap.size(-1)
    e = normalized_center[1]
    u = 1 - normalized_center[0]
    center_coordinates = target_center - 0.5 * (de + du) + e * de + u * du

    return center_coordinates


def get_rigid_body_kinematic_parameters_from_scenario(
    kinematic: "RigidBody",
) -> list[torch.Tensor]:
    """
    Extract all deviation parameters and actuator parameters from a rigid body kinematic.

    Parameters
    ----------
    kinematic : RigidBody
        The kinematic from which to extract the parameters.

    Returns
    -------
    list[torch.Tensor]
        The parameters from the kinematic (requires_grad is True).
    """
    parameters_list = [
        kinematic.deviation_parameters.first_joint_translation_e,
        kinematic.deviation_parameters.first_joint_translation_n,
        kinematic.deviation_parameters.first_joint_translation_u,
        kinematic.deviation_parameters.first_joint_tilt_e,
        kinematic.deviation_parameters.first_joint_tilt_n,
        kinematic.deviation_parameters.first_joint_tilt_u,
        kinematic.deviation_parameters.second_joint_translation_e,
        kinematic.deviation_parameters.second_joint_translation_n,
        kinematic.deviation_parameters.second_joint_translation_u,
        kinematic.deviation_parameters.second_joint_tilt_e,
        kinematic.deviation_parameters.second_joint_tilt_n,
        kinematic.deviation_parameters.second_joint_tilt_u,
        kinematic.deviation_parameters.concentrator_translation_e,
        kinematic.deviation_parameters.concentrator_translation_n,
        kinematic.deviation_parameters.concentrator_translation_u,
        kinematic.deviation_parameters.concentrator_tilt_e,
        kinematic.deviation_parameters.concentrator_tilt_n,
        kinematic.deviation_parameters.concentrator_tilt_u,
        kinematic.actuators.actuator_list[0].increment,
        kinematic.actuators.actuator_list[0].initial_stroke_length,
        kinematic.actuators.actuator_list[0].offset,
        kinematic.actuators.actuator_list[0].pivot_radius,
        kinematic.actuators.actuator_list[0].initial_angle,
        kinematic.actuators.actuator_list[1].increment,
        kinematic.actuators.actuator_list[1].initial_stroke_length,
        kinematic.actuators.actuator_list[1].offset,
        kinematic.actuators.actuator_list[1].pivot_radius,
        kinematic.actuators.actuator_list[1].initial_angle,
    ]
    for parameter in parameters_list:
        if parameter is not None:
            parameter.requires_grad_()

    return parameters_list


def get_calibration_properties(
    calibration_properties_path: pathlib.Path,
    power_plant_position: torch.Tensor,
    device: Union[torch.device, str] = "cuda",
) -> tuple[torch.Tensor, torch.Tensor, torch.Tensor]:
    """
    Get the calibration properties.

    Parameters
    ----------
    calibration_properties_path : pathlib.Path
        The path to the calibration properties file.
    power_plant_position : torch.Tensor
        The position of the power plant in latitude, longitude and elevation.
    device : Union[torch.device, str]
        The device on which to initialize tensors (default is cuda).

    Returns
    -------
    torch.Tensor
        The calibration flux density center.
    torch.Tensor
        The incident ray direction.
    torch.Tensor
        The motor positions.
    """
    device = torch.device(device)
    with open(calibration_properties_path, "r") as file:
        calibration_dict = json.load(file)
        center_calibration_image = convert_wgs84_coordinates_to_local_enu(
            torch.tensor(
                calibration_dict["focal_spot"]["UTIS"],
                dtype=torch.float64,
                device=device,
            ),
            power_plant_position,
            device=device,
        )
        center_calibration_image = convert_3d_points_to_4d_format(
            center_calibration_image, device=device
        )
        sun_azimuth = torch.tensor(calibration_dict["Sun_azimuth"], device=device)
        sun_elevation = torch.tensor(calibration_dict["Sun_elevation"], device=device)
        incident_ray_direction = convert_3d_direction_to_4d_format(
            azimuth_elevation_to_enu(sun_azimuth, sun_elevation, degree=True),
            device=device,
        )
        motor_positions = torch.tensor(
            [
                calibration_dict["motor_position"]["Axis1MotorPosition"],
                calibration_dict["motor_position"]["Axis2MotorPosition"],
            ],
            device=device,
        )

    return center_calibration_image, incident_ray_direction, motor_positions


def normalize_points(points: torch.Tensor) -> torch.Tensor:
    """
    Normalize points in a tensor to the open interval of (0,1).

    Parameters
    ----------
    points : torch.Tensor
        A tensor containing points to be normalized.

    Returns
    -------
    torch.Tensor
        The normalized points.
    """
    # Since we want the open interval (0,1), a small offset is required to also exclude the boundaries.
    points_normalized = (points[:] - min(points[:]) + 1e-5) / max(
        (points[:] - min(points[:])) + 2e-5
    )
    return points_normalized


def corner_points_to_plane(
    upper_left: torch.Tensor,
    upper_right: torch.Tensor,
    lower_left: torch.Tensor,
    lower_right: torch.Tensor,
) -> tuple[torch.Tensor, torch.Tensor]:
    """
    Span a plane from corner points.

    Parameters
    ----------
    upper_left : torch.Tensor
        The upper left corner coordinate.
    upper_right : torch.Tensor
        The upper right corner coordinate.
    lower_left : torch.Tensor
        The lower left corner coordinate.
    lower_right : torch.Tensor
        The lower right corner coordinate.

    Returns
    -------
    torch.Tensor
        The plane measurement in east direction.
    torch.Tensor
        The plane measurement in up direction.
    """
    plane_e = (
        torch.abs(upper_right[0] - upper_left[0])
        + torch.abs(lower_right[0] - lower_left[0])
    ) / 2
    plane_u = (
        torch.abs(upper_left[2] - lower_left[2])
        + torch.abs(upper_right[2] - lower_right[2])
    ) / 2
    return plane_e, plane_u

def decompose_rotation(initial_vector: torch.Tensor, target_vector:torch.Tensor, device: Union[torch.device, str] = "cuda",
    ) -> tuple[torch.Tensor, torch.Tensor, torch.Tensor]:
    """
    Get the individual angles along the east-, north- and up-axis, to rotate and initial vector into a target vector.

    Parameters
    ----------
    initial_vector : torch.Tensor
        The initial vector.
    rotated_vector : torch.Tensor
        The rotated vector.
    device : Union[torch.device, str]
        The device on which to initialize tensors (default is cuda).
    
    Returns
    -------
    torch.Tensor
        The angle for the east-axis rotation.
    torch.Tensor
        The angle for the north-axis rotation.
    torch.Tensor
        The angle for the up-axis rotation.
    
    """
    device = torch.device(device)
    # Normalize the input vectors
    initial_vector = initial_vector/ torch.linalg.norm(initial_vector)
    target_vector = target_vector / torch.linalg.norm(target_vector)

    # Compute the cross product (rotation axis)
    r = torch.linalg.cross(initial_vector, target_vector)
    r_norm = torch.linalg.norm(r)

    # If the cross product is zero, the vectors are aligned; no rotation needed
    if r_norm == 0:
        return torch.tensor([0.0, 0.0, 0.0], device=device)

    # Normalize the rotation axis
    r_normalized = r / r_norm

    # Compute the angle between the vectors
    cos_theta = torch.clip(torch.dot(initial_vector, target_vector), -1.0, 1.0)
    theta = torch.arccos(cos_theta)

    # Decompose the angle along each axis
    theta_components = theta * r_normalized

    return theta_components[0], theta_components[1], theta_components[2]


def angle_between_vectors(vector_1: torch.Tensor, vector_2:torch.Tensor) -> torch.Tensor:
    """
    Calculate the angle between two vectors.

    Parameters
    ----------
    vector_1 : torch.Tensor
        The first vector.
    vector_2 : torch.Tensor
        The second vector.
    
    Return
    ------
    torch.Tensor
        The angle between the input vectors.
    """
    dot_product = torch.dot(vector_1, vector_2)

    norm_u = torch.norm(vector_1)
    norm_v = torch.norm(vector_2)

    angle = dot_product / (norm_u * norm_v)

    angle = torch.clamp(angle, -1.0, 1.0)

    angle = torch.acos(angle)

    return angle

def transform_initial_angle(initial_angle: torch.Tensor, initial_orientation: torch.Tensor, device: Union[torch.device, str] = "cuda") -> torch.Tensor:
    """
    Computes the transformed angle of an initial angle in a rotated coordinate system.

    This function accounts for a known offset, the initial angle, in the 
    initial orientation vector. The offset represents a rotation around the 
    east-axis. When the coordinate system is rotated to align 
    the initial orientation with the ``ARTIST`` standard orientation, the axis for 
    the offset rotation also changes. This function calculates the equivalent 
    transformed angle for the offset in the rotated coordinate system.

    Parameters
    ----------
    initial_angle : torch.Tensor
        The initial angle, or offset along the east-axis.
    initial_orientation : torch.Tensor
        The initial orientation of the coordiante system.
    device : Union[torch.device, str]
        The device on which to initialize tensors (default is cuda).
    
    Returns
    -------
    torch.Tensor
        The transformed angle in the rotated coordinate system.
    """
    device = torch.device(device)
    # ``ARTIST`` is oriented towards the south ([0.0, -1.0, 0.0]) ENU.
    artist_standard_orientation = torch.tensor([0.0, -1.0, 0.0, 0.0], device=device)

    # Apply the rotation by the initial angle to the initial orientation.
    initial_orientation_with_offset = initial_orientation @ rotate_e(
        e=initial_angle,
        device=device,
    )
    
    # Compute the transformed angle relative to the reference orientation
    transformed_initial_angle = angle_between_vectors(
        initial_orientation[:-1], initial_orientation_with_offset[:-1]
    ) - angle_between_vectors(initial_orientation[:-1], artist_standard_orientation[:-1])

    return transformed_initial_angle
    <|MERGE_RESOLUTION|>--- conflicted
+++ resolved
@@ -4,12 +4,8 @@
 
 import torch
 
-<<<<<<< HEAD
 if TYPE_CHECKING:
     from artist.field.kinematic_rigid_body import RigidBody
-=======
-from artist.field.kinematic_rigid_body import RigidBody
->>>>>>> df3a2138
 
 
 def batch_dot(x: torch.Tensor, y: torch.Tensor) -> torch.Tensor:
