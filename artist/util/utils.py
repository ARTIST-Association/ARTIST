import torch
import torch.nn.functional as functional

from artist.util.environment_setup import get_device


def rotate_distortions(
    e: torch.Tensor,
    u: torch.Tensor,
    device: torch.device | None = None,
) -> torch.Tensor:
    """
    Rotate the distortions for the light source.

    Rotate around the up and then the east axis in this very order in a right-handed east-north-up
    coordinate system. Positive angles result in a rotation in the mathematical direction of rotation, i.e.,
    counter-clockwise. Points need to be multiplied as column vectors from the right-hand side with the
    resulting rotation matrix. Note that the order is fixed due to the non-commutative property of matrix-matrix
    multiplication.

    Parameters
    ----------
    e : torch.Tensor
        East rotation angles in radians.
    u : torch.Tensor
        Up rotation angles in radians.
    device : torch.device | None
        The device on which to perform computations or load tensors and models (default is None).
        If None, ARTIST will automatically select the most appropriate
        device (CUDA or CPU) based on availability and OS.

    Raises
    ------
    ValueError
        If the sizes of the input tensors do not match.

    Returns
    -------
    torch.Tensor
        Corresponding rotation matrix.
    """
    device = get_device(device=device)

    if e.shape != u.shape:
        raise ValueError(
            "The two tensors containing angles for the east and up rotation must have the same shape."
        )

    cos_e = torch.cos(e)
    sin_e = -torch.sin(e)  # Heliostat convention.
    cos_u = torch.cos(u)
    sin_u = torch.sin(u)
    ones = torch.ones(e.shape, device=device)

    matrix = torch.zeros(e.shape[0], e.shape[1], e.shape[2], 4, 4, device=device)

    matrix[:, :, :, 0, 0] = cos_u
    matrix[:, :, :, 0, 1] = -sin_u
    matrix[:, :, :, 1, 0] = cos_e * sin_u
    matrix[:, :, :, 1, 1] = cos_e * cos_u
    matrix[:, :, :, 1, 2] = sin_e
    matrix[:, :, :, 2, 0] = -sin_e * sin_u
    matrix[:, :, :, 2, 1] = -sin_e * cos_u
    matrix[:, :, :, 2, 2] = cos_e
    matrix[:, :, :, 3, 3] = ones

    return matrix


def rotate_e(
    e: torch.Tensor,
    device: torch.device | None = None,
) -> torch.Tensor:
    """
    Rotate around the east axis.

    Rotate around the east axis in a right-handed east-north-up coordinate system. Positive angles result in a rotation
    in the mathematical direction of rotation, i.e., counter-clockwise. Points need to be multiplied as column vectors
    from the right-hand side with the resulting rotation matrix.


    Parameters
    ----------
    e : torch.Tensor
        East rotation angles in radians.
    device : torch.device | None
        The device on which to perform computations or load tensors and models (default is None).
        If None, ARTIST will automatically select the most appropriate
        device (CUDA or CPU) based on availability and OS.

    Returns
    -------
    torch.Tensor
        Corresponding rotation matrix.
    """
    device = get_device(device=device)

    cos_e = torch.cos(e)
    sin_e = -torch.sin(e)  # Heliostat convention.
    ones = torch.ones(e.shape, device=device)

    matrix = torch.zeros(e.shape[0], 4, 4, device=device)

    matrix[:, 0, 0] = ones
    matrix[:, 1, 1] = cos_e
    matrix[:, 1, 2] = sin_e
    matrix[:, 2, 1] = -sin_e
    matrix[:, 2, 2] = cos_e
    matrix[:, 3, 3] = ones

    return matrix


def rotate_n(n: torch.Tensor, device: torch.device | None = None) -> torch.Tensor:
    """
    Rotate around the north axis.

    Rotate around the north axis in a right-handed east-north-up coordinate system. Positive angles result in a rotation
    in the mathematical direction of rotation, i.e., counter-clockwise. Points need to be multiplied as column vectors
    from the right-hand side with the resulting rotation matrix.

    Parameters
    ----------
    n : torch.Tensor
        North rotation angles in radians.
    device : torch.device | None
        The device on which to perform computations or load tensors and models (default is None).
        If None, ARTIST will automatically select the most appropriate
        device (CUDA or CPU) based on availability and OS.

    Returns
    -------
    torch.Tensor
        Corresponding rotation matrix.
    """
    device = get_device(device=device)

    cos_n = torch.cos(n)
    sin_n = torch.sin(n)
    ones = torch.ones(n.shape, device=device)

    matrix = torch.zeros(n.shape[0], 4, 4, device=device)

    matrix[:, 0, 0] = cos_n
    matrix[:, 0, 2] = -sin_n
    matrix[:, 1, 1] = ones
    matrix[:, 2, 0] = sin_n
    matrix[:, 2, 2] = cos_n
    matrix[:, 3, 3] = ones

    return matrix


def rotate_u(u: torch.Tensor, device: torch.device | None = None) -> torch.Tensor:
    """
    Rotate around the up axis.

    Rotate around the up axis in a right-handed east-north-up coordinate system. Positive angles result in a rotation in
    the mathematical direction of rotation, i.e., counter-clockwise. Points need to be multiplied as column vectors from
    the right-hand side with the resulting rotation matrix.

    Parameters
    ----------
    u : torch.Tensor
        Up rotation angles in radians.
    device : torch.device | None
        The device on which to perform computations or load tensors and models (default is None).
        If None, ARTIST will automatically select the most appropriate
        device (CUDA or CPU) based on availability and OS.

    Returns
    -------
    torch.Tensor
        Corresponding rotation matrix.
    """
    device = get_device(device=device)

    cos_u = torch.cos(u)
    sin_u = torch.sin(u)
    ones = torch.ones(u.shape, device=device)

    matrix = torch.zeros(u.shape[0], 4, 4, device=device)

    matrix[:, 0, 0] = cos_u
    matrix[:, 0, 1] = -sin_u
    matrix[:, 1, 0] = sin_u
    matrix[:, 1, 1] = cos_u
    matrix[:, 2, 2] = ones
    matrix[:, 3, 3] = ones

    return matrix


def translate_enu(
    e: torch.Tensor,
    n: torch.Tensor,
    u: torch.Tensor,
    device: torch.device | None = None,
) -> torch.Tensor:
    """
    Translate in all directions.

    Translate a given point in the east, north, and up direction. Note that the point must be multiplied as a column
    vector from the right-hand side of the resulting matrix.

    Parameters
    ----------
    e : torch.Tensor
        East translations.
    n : torch.Tensor
        North translations.
    u : torch.Tensor
        Up translations.
    device : torch.device | None
        The device on which to perform computations or load tensors and models (default is None).
        If None, ARTIST will automatically select the most appropriate
        device (CUDA or CPU) based on availability and OS.

    Raises
    ------
    ValueError
        If the sizes of the input tensors do not match.

    Returns
    -------
    torch.Tensor
        Corresponding rotation matrix.
    """
    device = get_device(device=device)

    if not (e.shape == u.shape == n.shape):
        raise ValueError(
            "The three tensors containing the east, north, and up translations must have the same shape."
        )

    ones = torch.ones(e.shape, device=device)

    matrix = torch.zeros(e.shape[0], 4, 4, device=device)

    matrix[:, 0, 0] = ones
    matrix[:, 0, 3] = e
    matrix[:, 1, 1] = ones
    matrix[:, 1, 3] = n
    matrix[:, 2, 2] = ones
    matrix[:, 2, 3] = u
    matrix[:, 3, 3] = ones

    return matrix


def convert_3d_points_to_4d_format(
    points: torch.Tensor, device: torch.device | None = None
) -> torch.Tensor:
    """
    Append ones to the last dimension of a 3D point vectors.

    Includes the convention that points have a 1 and directions have 0 as 4th dimension.
    This function can handle batched tensors.

    Parameters
    ----------
    points : torch.Tensor
        Input points in a 3D format.
        Tensor of shape [..., 3]. The tensor may have arbitrary many batch dimensions, but the last shape dimension must be 3.
    device : torch.device | None
        The device on which to perform computations or load tensors and models (default is None).
        If None, ARTIST will automatically select the most appropriate
        device (CUDA or CPU) based on availability and OS.

    Raises
    ------
    ValueError
        If the input is not 3D.

    Returns
    -------
    torch.Tensor
        Point vector with ones appended at the last dimension.
        Tensor of shape [..., 4].
    """
    device = get_device(device=device)

    if points.size(dim=-1) != 3:
        raise ValueError(f"Expected 3D points but got points of shape {points.shape}!")

    ones_tensor = torch.ones(
        points.shape[:-1] + (1,), dtype=points.dtype, device=device
    )
    return torch.cat((points, ones_tensor), dim=-1)


def convert_3d_directions_to_4d_format(
    directions: torch.Tensor, device: torch.device | None = None
) -> torch.Tensor:
    """
    Append zeros to the last dimension of 3D direction vectors.

    Includes the convention that points have a 1 and directions have 0 as 4th dimension.
    This function can handle batched tensors.

    Parameters
    ----------
    directions : torch.Tensor
        Input direction in a 3D format.
        Tensor of shape [..., 3]. The tensor may have arbitrary many batch dimensions, but the last shape dimension must be 3.
    device : torch.device | None
        The device on which to perform computations or load tensors and models (default is None).
        If None, ARTIST will automatically select the most appropriate
        device (CUDA or CPU) based on availability and OS.

    Raises
    ------
    ValueError
        If the input is not 3D.

    Returns
    -------
    torch.Tensor
        Direction vectors with ones appended at the last dimension.
        Tensor of shape [..., 4].
    """
    device = get_device(device=device)

    if directions.size(dim=-1) != 3:
        raise ValueError(
            f"Expected 3D directions but got directions of shape {directions.shape}!"
        )

    zeros_tensor = torch.zeros(
        directions.shape[:-1] + (1,), dtype=directions.dtype, device=device
    )
    return torch.cat((directions, zeros_tensor), dim=-1)


def normalize_points(points: torch.Tensor) -> torch.Tensor:
    """
    Normalize each column of a 2D tensor to the open interval (0, 1).

    Parameters
    ----------
    points : torch.Tensor
        A tensor containing points to be normalized.
        Tensor of shape [number_of_points, 2].

    Returns
    -------
    torch.Tensor
        The normalized points.
        Tensor of shape [number_of_points, 2].
    """
    # Since we want the open interval (0,1), a small offset is required to also exclude the boundaries.
    min_vals = torch.min(points, dim=0).values
    point_range = points - min_vals
    max_vals = torch.max(point_range + 2e-5, dim=0).values
    normalized = (point_range + 1e-5) / max_vals

    return normalized


def decompose_rotations(
    initial_vector: torch.Tensor,
    target_vector: torch.Tensor,
    device: torch.device | None = None,
) -> tuple[torch.Tensor, torch.Tensor, torch.Tensor]:
    """
    Get the individual angles along the east-, north- and up-axis, to rotate and initial vector into a target vector.

    Parameters
    ----------
    initial_vector : torch.Tensor
        The initial vector.
    rotated_vector : torch.Tensor
        The rotated vector.
    device : torch.device | None
        The device on which to perform computations or load tensors and models (default is None).
        If None, ARTIST will automatically select the most appropriate
        device (CUDA or CPU) based on availability and OS.

    Returns
    -------
    torch.Tensor
        The angle for the east-axis rotation.
    torch.Tensor
        The angle for the north-axis rotation.
    torch.Tensor
        The angle for the up-axis rotation.

    """
    device = get_device(device=device)

    # Normalize the input vectors.
    initial_vector = torch.nn.functional.normalize(initial_vector, p=2, dim=1)
    target_vector = torch.nn.functional.normalize(target_vector, p=2, dim=0).unsqueeze(
        0
    )

    # Compute the cross product (rotation axis).
    r = torch.linalg.cross(initial_vector, target_vector)

    # Normalize the rotation axis.
    r_normalized = torch.nn.functional.normalize(r, p=2, dim=1)

    # Compute the angle between the vectors.
    theta = torch.arccos(torch.clamp(initial_vector @ target_vector.T, -1.0, 1.0))

    # Decompose the angle along each axis.
    theta_components = theta * r_normalized

    return theta_components[:, 0], theta_components[:, 1], theta_components[:, 2]


def angle_between_vectors(
    vector_1: torch.Tensor, vector_2: torch.Tensor
) -> torch.Tensor:
    """
    Calculate the angle between two vectors.

    Parameters
    ----------
    vector_1 : torch.Tensor
        The first vector.
    vector_2 : torch.Tensor
        The second vector.

    Return
    ------
    torch.Tensor
        The angle between the input vectors.
    """
    dot_product = torch.dot(vector_1, vector_2)

    norm_u = torch.norm(vector_1)
    norm_v = torch.norm(vector_2)

    angle = dot_product / (norm_u * norm_v)

    angle = torch.clamp(angle, -1.0, 1.0)

    angle = torch.acos(angle)

    return angle


def transform_initial_angle(
    initial_angle: torch.Tensor,
    initial_orientation: torch.Tensor,
    device: torch.device | None = None,
) -> torch.Tensor:
    """
    Compute the transformed angle of an initial angle in a rotated coordinate system.

    This function accounts for a known offset, the initial angle, in the
    initial orientation vector. The offset represents a rotation around the
    east-axis. When the coordinate system is rotated to align
    the initial orientation with the ``ARTIST`` standard orientation, the axis for
    the offset rotation also changes. This function calculates the equivalent
    transformed angle for the offset in the rotated coordinate system.

    Parameters
    ----------
    initial_angle : torch.Tensor
        The initial angle, or offset along the east-axis.
    initial_orientation : torch.Tensor
        The initial orientation of the coordinate system.
    device : torch.device | None
        The device on which to perform computations or load tensors and models (default is None).
        If None, ARTIST will automatically select the most appropriate
        device (CUDA or CPU) based on availability and OS.

    Returns
    -------
    torch.Tensor
        The transformed angle in the rotated coordinate system.
    """
    device = get_device(device=device)

    # ``ARTIST`` is oriented towards the south ([0.0, -1.0, 0.0]) ENU.
    artist_standard_orientation = torch.tensor([0.0, -1.0, 0.0, 0.0], device=device)

    # Apply the rotation by the initial angle to the initial orientation.
    initial_orientation_with_offset = initial_orientation @ rotate_e(
        e=initial_angle,
        device=device,
    ).squeeze(0)

    # Compute the transformed angle relative to the reference orientation.
    transformed_initial_angle = angle_between_vectors(
        initial_orientation[:-1], initial_orientation_with_offset[:-1]
    ) - angle_between_vectors(
        initial_orientation[:-1], artist_standard_orientation[:-1]
    )

    return transformed_initial_angle


def get_center_of_mass(
    bitmaps: torch.Tensor,
    target_centers: torch.Tensor,
    target_widths: float,
    target_heights: float,
    threshold: float = 0.0,
    device: torch.device | None = None,
) -> torch.Tensor:
    """
    Calculate the coordinates of the flux density center of mass.

    First determine the indices of the bitmap center of mass.
    Next determine the position (coordinates) of the center of mass on the target.

    Parameters
    ----------
    bitmaps : torch.Tensor
        The flux densities in form of bitmaps.
        Tensor of shape [number_of_active_heliostats, bitmap_resolution_e, bitmap_resolution_u].
    target_centers : torch.Tensor
        The positions of the centers of the targets.
        Tensor of shape [number_of_active_heliostats, 4].
    target_widths : float
        The widths of the target surfaces.
        Tensor of shape [number_of_active_heliostats].
    target_heights : float
        The heights of the target surfaces.
        Tensor of shape [number_of_active_heliostats].
    threshold : float
        Determines how intense a pixel in the bitmap needs to be to be registered (default is 0.0).
    device : torch.device | None
        The device on which to perform computations or load tensors and models (default is None).
        If None, ARTIST will automatically select the most appropriate
        device (CUDA or CPU) based on availability and OS.

    Returns
    -------
    torch.Tensor
        The coordinates of the flux density centers of mass.
        Tensor of shape [number_of_active_heliostats, 4].
    """
    device = get_device(device=device)

    _, heights, widths = bitmaps.shape

    # Threshold the bitmap values. Any values below the threshold are set to zero.
    flux_thresholds = torch.where(
        bitmaps >= threshold, bitmaps, torch.zeros_like(bitmaps, device=device)
    )
    total_intensities = flux_thresholds.sum(dim=(1, 2))

    # Generate normalized east and up coordinates adjusted for pixel centers.
    # The "+ 0.5" adjustment ensures coordinates are centered within each pixel.
    e_indices = (
        torch.arange(widths, dtype=torch.float32, device=device) + 0.5
    ) / widths
    u_indices = (
        torch.arange(heights, dtype=torch.float32, device=device) + 0.5
    ) / heights

    # Compute the centers of intensity using weighted sums of the coordinates.
    center_of_masses_e = (
        torch.sum(
            (flux_thresholds.sum(dim=1).unsqueeze(1) * e_indices), dim=-1
        ).squeeze(-1)
        / total_intensities
    )
    center_of_masses_u = 1 - (
        torch.sum(
            (flux_thresholds.sum(dim=2).unsqueeze(1) * u_indices), dim=-1
        ).squeeze(-1)
        / total_intensities
    )

    # Construct the coordinates relative to target centers.
    de = torch.zeros((bitmaps.shape[0], 4), device=device)
    de[:, 0] = -target_widths
    du = torch.zeros((bitmaps.shape[0], 4), device=device)
    du[:, 2] = target_heights

    center_coordinates = (
        target_centers
        - 0.5 * (de + du)
        + center_of_masses_e.unsqueeze(-1) * de
        + center_of_masses_u.unsqueeze(-1) * du
    )

    return center_coordinates


def create_nurbs_evaluation_grid(
    number_of_evaluation_points: torch.Tensor,
    epsilon: float = 1e-7,
    device: torch.device | None = None,
) -> torch.Tensor:
    """
    Create a grid of evaluation points for a nurbs surface.

    Parameters
    ----------
    number_of_evaluation_points : torch.Tensor
        The number of nurbs evaluation points in east and north direction.
        Tensor of shape [2].
    epsilon : float
        Offset for the nurbs evaluation points (default is 1e-7).
        NURBS are defined in the interval of [0, 1] but have numerical instabilities at their endpoints
        therefore the evaluation points need a small offset from the endpoints.
    device : torch.device | None
        The device on which to perform computations or load tensors and models (default is None).
        If None, ARTIST will automatically select the most appropriate
        device (CUDA or CPU) based on availability and OS.

    Returns
    -------
    torch.Tensor
        The evaluation points.
        Tensor of shape [number_of_evaluation_points_e * number_of_evaluation_points_e, 2].
    """
    device = get_device(device=device)

    evaluation_points_e = torch.linspace(
        epsilon, 1 - epsilon, number_of_evaluation_points[0], device=device
    )
    evaluation_points_n = torch.linspace(
        epsilon, 1 - epsilon, number_of_evaluation_points[1], device=device
    )
    evaluation_points = torch.cartesian_prod(evaluation_points_e, evaluation_points_n)

    return evaluation_points


def create_ideal_canted_nurbs_control_points(
    number_of_control_points: torch.Tensor,
    canting: torch.Tensor,
    facet_translation_vectors: torch.Tensor,
    device: torch.device | None = None,
) -> torch.Tensor:
    """
    Create ideal, canted and translated control points for each facet.

    Parameters
    ----------
    number_of_control_points : torch.Tensor
        The number of NURBS control points.
        Tensor of shape [2].
    canting : torch.Tensor
        The canting vector for each facet.
        Tensor of shape [number_of_facets, 2, 4].
    facet_translation_vectors : torch.Tensor
        The facet translation vector for each facet.
        Tensor of shape [number_of_facets, 4].
    device : torch.device | None
        The device on which to perform computations or load tensors and models (default is None).
        If None, ARTIST will automatically select the most appropriate
        device (CUDA or CPU) based on availability and OS.

    Returns
    -------
    torch.Tensor
        The canted and translated ideal NURBS control points.
        Tensor of shape [number_of_facets, number_of_control_points_u_direction, number_of_control_points_v_direction, 3].
    """
    device = get_device(device=device)

    number_of_facets = (facet_translation_vectors.shape[0],)

    control_points = torch.zeros(
        (
            number_of_facets,
            number_of_control_points[0],
            number_of_control_points[1],
            3,
        ),
        device=device,
    )

    offsets_e = torch.linspace(0, 1, control_points.shape[1], device=device)
    offsets_n = torch.linspace(0, 1, control_points.shape[2], device=device)
    start = -torch.norm(canting, dim=-1)
    end = torch.norm(canting, dim=-1)
    origin_offsets_e = (
        start[:, 0, None] + (end - start)[:, 0, None] * offsets_e[None, :]
    )
    origin_offsets_n = (
        start[:, 1, None] + (end - start)[:, 1, None] * offsets_n[None, :]
    )

    control_points_e = origin_offsets_e[:, :, None].expand(
        -1, -1, origin_offsets_n.size(1)
    )
    control_points_n = origin_offsets_n[:, None, :].expand(
        -1, origin_offsets_e.size(1), -1
    )

    control_points[:, :, :, 0] = control_points_e
    control_points[:, :, :, 1] = control_points_n
    control_points[:, :, :, 2] = 0

    # The control points for each facet are initialized as a flat equidistant grid centered around the origin.
    # Each facet needs to be canted according to the provided angles and translated to the actual facet position.
    rotation_matrix = torch.zeros((number_of_facets, 4, 4), device=device)

    rotation_matrix[:, :, 0] = torch.nn.functional.normalize(canting[:, 0], dim=1)
    rotation_matrix[:, :, 1] = torch.nn.functional.normalize(canting[:, 1], dim=1)
    rotation_matrix[:, :3, 2] = torch.nn.functional.normalize(
        torch.linalg.cross(rotation_matrix[:, :3, 0], rotation_matrix[:, :3, 1]), dim=0
    )

    rotation_matrix[:, 3, 3] = 1.0

    canted_points = (
        convert_3d_points_to_4d_format(points=control_points, device=device).reshape(
            number_of_facets, -1, 4
        )
        @ rotation_matrix.mT
    ).reshape(number_of_facets, control_points.shape[1], control_points.shape[2], 4)

    canted_with_translation = (
        canted_points + facet_translation_vectors[:, None, None, :]
    )

    return canted_with_translation[:, :, :, :3]


def normalize_bitmaps(
    flux_distributions: torch.Tensor,
    target_area_widths: torch.Tensor,
    target_area_heights: torch.Tensor,
    number_of_rays: torch.Tensor | int,
) -> torch.Tensor:
    """
    Normalize a bitmap.

    Parameters
    ----------
    flux_distributions : torch.Tensor
        The flux distributions to be normalized.
        Tensor of shape [number_of_bitmaps, bitmap_resolution_e, bitmap_resolution_u].
    target_area_widths : torch.Tensor
        The target area widths.
        Tensor of shape [number_of_bitmaps].
    target_area_heights : torch.Tensor
        The target area heights.
        Tensor of shape [number_of_bitmaps].
    number_of_rays : torch.Tensor | int
        The number of rays used to generate the flux.
        Tensor of shape [number_of_bitmaps].

    Returns
    -------
    torch.Tensor
        The normalized and scaled flux density distributions.
        Tensor of shape [number_of_bitmaps, bitmap_resolution_e, bitmap_resolution_u].
    """
    plane_areas = target_area_widths * target_area_heights
    num_pixels = flux_distributions.shape[1] * flux_distributions.shape[2]
    plane_area_per_pixel = plane_areas / num_pixels

    normalized_fluxes = flux_distributions / (
        number_of_rays * plane_area_per_pixel
    ).unsqueeze(-1).unsqueeze(-1)

    std = torch.std(normalized_fluxes, dim=(1, 2), keepdim=True)
    std = std + 1e-6

    standardized = (
        normalized_fluxes - torch.mean(normalized_fluxes, dim=(1, 2), keepdim=True)
    ) / std

    valid_mask = (flux_distributions.sum(dim=(1, 2), keepdim=True) != 0).float()

    result = standardized * valid_mask

    return result


def trapezoid_distribution(
    total_width: int,
    slope_width: int,
    plateau_width: int,
    device: torch.device | None = None,
) -> torch.Tensor:
    """
    Create a one dimensional trapezoid distribution.

    If the total width is less than 2 * slope_width + plateau_width, the slope is cut off.
    If total total width is greater than 2 * slope_width + plateau_width the trapezoid is
    padded with zeros on both sides.

    Parameters
    ----------
    total_width : int
        The total width of the trapezoid.
    slope_width : int
        The width of the slope of the trapezoid.
    plateau_width : int
        The width of the plateau.
    device : torch.device | None
        The device on which to perform computations or load tensors and models (default is None).
        If None, ARTIST will automatically select the most appropriate
        device (CUDA or CPU) based on availability and OS.

    Returns
    -------
    torch.Tensor
        The one dimensional trapezoid distribution.
        Tensor of shape [total_width].
    """
    indices = torch.arange(total_width, device=device)
    center = (total_width - 1) / 2
    half_plateau = plateau_width / 2

    # Distances from the plateau edge.
    distances = torch.abs(indices - center) - half_plateau

    trapezoid = 1 - (distances / slope_width).clamp(min=0, max=1)

<<<<<<< HEAD
    return trapezoid
=======
    return scaled_fluxes


def crop_flux_distributions_around_center(
    flux_distributions: torch.Tensor,
    crop_width: float,
    crop_height: float,
    target_plane_widths: torch.Tensor,
    target_plane_heights: torch.Tensor,
    device: torch.device | None = None,
) -> torch.Tensor:
    """
    Crop a centered rectangular region from grayscale intensity images based on physical dimensions.

    This function identifies the center of mass in each image and then crops a region centered around this point
    with the specified physical width and height (in meters). The cropping is applied via affine transformation,
    which accounts for the desired crop size relative to the target's physical plane dimensions.

    Parameters
    ----------
    flux_distributions : torch.Tensor
        Grayscale intensity images.
        Tensor of shape [number_of_fluxmaps, bitmap_height, bitmap_width].
    crop_width : float
        Desired width of the cropped region in meters.
    crop_height : float
        Desired height of the cropped region in meters.
    target_plane_widths : torch.Tensor
        Physical widths in meters of each image in the batch.
        Tensor of shape [number_of_fluxmaps].
    target_plane_heights : torch.Tensor
        Physical heights in meters of each image in the batch.
        Tensor of shape [number_of_fluxmaps].
    device : torch.device | None
        The device on which to perform computations or load tensors and models (default is None).
        If None, ARTIST will automatically select the most appropriate
        device (CUDA or CPU) based on availability and OS.

    Returns
    -------
    torch.Tensor
        The cropped image regions.
        Tensor of shape [number_of_fluxmaps, bitmap_height, bitmap_width].
    """
    device = get_device(device=device)

    number_of_flux_distributions, image_height, image_width = flux_distributions.shape

    # Compute center of mass.
    normalized_mass_map = flux_distributions / (
        flux_distributions.sum(dim=(1, 2), keepdim=True) + 1e-8
    )

    y_coordinates = torch.linspace(-1, 1, image_height, device=device)
    x_coordinates = torch.linspace(-1, 1, image_width, device=device)
    y_grid, x_grid = torch.meshgrid(y_coordinates, x_coordinates, indexing="ij")
    x_grid = x_grid.expand(number_of_flux_distributions, -1, -1)
    y_grid = y_grid.expand(number_of_flux_distributions, -1, -1)

    x_center_of_mass = (x_grid * normalized_mass_map).sum(dim=(1, 2))
    y_center_of_mass = (y_grid * normalized_mass_map).sum(dim=(1, 2))

    # Compute scale to match desired crop size in meters.
    scale_x = crop_width / target_plane_widths
    scale_y = crop_height / target_plane_heights

    # Build affine transform matrices (scale and center).
    affine_matrices = torch.zeros(number_of_flux_distributions, 2, 3, device=device)
    affine_matrices[:, 0, 0] = scale_x
    affine_matrices[:, 1, 1] = scale_y
    affine_matrices[:, 0, 2] = x_center_of_mass
    affine_matrices[:, 1, 2] = y_center_of_mass

    # Apply affine transform.
    images_expanded = flux_distributions[:, None, :, :]
    sampling_grid = functional.affine_grid(
        affine_matrices, size=images_expanded.shape, align_corners=False
    )
    cropped_images = functional.grid_sample(
        images_expanded, sampling_grid, align_corners=False, padding_mode="zeros"
    )

    return cropped_images[:, 0, :, :]
>>>>>>> a9409f4c
<|MERGE_RESOLUTION|>--- conflicted
+++ resolved
@@ -810,10 +810,7 @@
 
     trapezoid = 1 - (distances / slope_width).clamp(min=0, max=1)
 
-<<<<<<< HEAD
     return trapezoid
-=======
-    return scaled_fluxes
 
 
 def crop_flux_distributions_around_center(
@@ -896,4 +893,47 @@
     )
 
     return cropped_images[:, 0, :, :]
->>>>>>> a9409f4c
+
+
+def trapezoid_distribution(
+    total_width: int,
+    slope_width: int,
+    plateau_width: int,
+    device: torch.device | None = None,
+) -> torch.Tensor:
+    """
+    Create a one dimensional trapezoid distribution.
+
+    If the total width is less than 2 * slope_width + plateau_width, the slope is cut off.
+    If total total width is greater than 2 * slope_width + plateau_width the trapezoid is
+    padded with zeros on both sides.
+
+    Parameters
+    ----------
+    total_width : int
+        The total width of the trapezoid.
+    slope_width : int
+        The width of the slope of the trapezoid.
+    plateau_width : int
+        The width of the plateau.
+    device : torch.device | None
+        The device on which to perform computations or load tensors and models (default is None).
+        If None, ARTIST will automatically select the most appropriate
+        device (CUDA or CPU) based on availability and OS.
+
+    Returns
+    -------
+    torch.Tensor
+        The one dimensional trapezoid distribution.
+        Tensor of shape [total_width].
+    """
+    indices = torch.arange(total_width, device=device)
+    center = (total_width - 1) / 2
+    half_plateau = plateau_width / 2
+
+    # Distances from the plateau edge.
+    distances = torch.abs(indices - center) - half_plateau
+
+    trapezoid = 1 - (distances / slope_width).clamp(min=0, max=1)
+
+    return trapezoid