import pathlib

import torch

from artist import ARTIST_ROOT
from artist.util import config_dictionary, set_logger_config
from artist.util.configuration_classes import (
    ActuatorConfig,
    ActuatorPrototypeConfig,
    HeliostatConfig,
    HeliostatListConfig,
    KinematicPrototypeConfig,
    LightSourceConfig,
    LightSourceListConfig,
    PowerPlantConfig,
    PrototypeConfig,
    SurfacePrototypeConfig,
    TargetAreaConfig,
    TargetAreaListConfig,
)
from artist.util.scenario_generator import ScenarioGenerator
from artist.util.surface_converter import SurfaceConverter

# Set up logger.
set_logger_config()

device = torch.device("cuda" if torch.cuda.is_available() else "cpu")

# The following parameter is the name of the scenario.
<<<<<<< HEAD
scenario_path = (
    pathlib.Path(ARTIST_ROOT) / "tutorials/data/test_scenario_heliostat_raytracing"
)
=======
scenario_path = pathlib.Path(ARTIST_ROOT) / "please/insert/your/path/here/name"
>>>>>>> f2e80df5

# This checks to make sure the path you defined is valid and a scenario HDF5 can be saved there.
if not pathlib.Path(scenario_path).parent.is_dir():
    raise FileNotFoundError(
        f"The folder ``{pathlib.Path(scenario_path).parent}`` selected to save the scenario does not exist. "
        "Please create the folder or adjust the file path before running again!"
    )

# The path to the stral file containing heliostat and deflectometry data.
stral_file_path = pathlib.Path(ARTIST_ROOT) / "tutorials/data/test_stral_data.binp"

# Include the power plant configuration.
power_plant_config = PowerPlantConfig(
    power_plant_position=torch.tensor([0.0, 0.0, 0.0], device=device)
)

# Include a single tower area (receiver)
receiver_config = TargetAreaConfig(
    target_area_key="receiver",
    geometry=config_dictionary.target_area_type_planar,
    center=torch.tensor([0.0, -50.0, 0.0, 1.0], device=device),
    normal_vector=torch.tensor([0.0, 1.0, 0.0, 0.0], device=device),
    plane_e=8.629666667,
    plane_u=7.0,
)

target_area_config_list = [receiver_config]

# Include the tower area configurations.
target_area_list_config = TargetAreaListConfig(target_area_config_list)

# Include the light source configuration.
light_source1_config = LightSourceConfig(
    light_source_key="sun_1",
    light_source_type=config_dictionary.sun_key,
    number_of_rays=200,
    distribution_type=config_dictionary.light_source_distribution_is_normal,
    mean=0.0,
    covariance=4.3681e-06,
)

# Create a list of light source configs - in this case only one.
light_source_list = [light_source1_config]

# Include the configuration for the list of light sources.
light_source_list_config = LightSourceListConfig(light_source_list=light_source_list)

# Generate surface configuration from STRAL data.
surface_converter = SurfaceConverter(
    step_size=100,
    max_epoch=400,
)
facet_prototype_list = surface_converter.generate_surface_config_from_stral(
    stral_file_path=stral_file_path, device=device
)

# Generate the surface prototype configuration.
surface_prototype_config = SurfacePrototypeConfig(facet_list=facet_prototype_list)

# Note that we do not include kinematic deviations in this scenario!
# Include the kinematic prototype configuration.
kinematic_prototype_config = KinematicPrototypeConfig(
    type=config_dictionary.rigid_body_key,
    initial_orientation=torch.tensor([0.0, 0.0, 1.0, 0.0], device=device),
)

# Include an ideal actuator.
actuator1_prototype = ActuatorConfig(
    key="actuator_1",
    type=config_dictionary.ideal_actuator_key,
    clockwise_axis_movement=False,
)

# Include a second ideal actuator.
actuator2_prototype = ActuatorConfig(
    key="actuator_2",
    type=config_dictionary.ideal_actuator_key,
    clockwise_axis_movement=True,
)

# Create a list of actuators.
actuator_prototype_list = [actuator1_prototype, actuator2_prototype]

# Include the actuator prototype config.
actuator_prototype_config = ActuatorPrototypeConfig(
    actuator_list=actuator_prototype_list
)

# Include the final prototype config.
prototype_config = PrototypeConfig(
    surface_prototype=surface_prototype_config,
    kinematic_prototype=kinematic_prototype_config,
    actuators_prototype=actuator_prototype_config,
)

# Note, we do not include individual heliostat parameters in this scenario.
# Include the configuration for a heliostat.
heliostat1 = HeliostatConfig(
    name="heliostat_1",
    id=1,
    position=torch.tensor([0.0, 5.0, 0.0, 1.0], device=device),
    aim_point=torch.tensor([0.0, -50.0, 0.0, 1.0], device=device),
)

# Create a list of all the heliostats - in this case, only one.
heliostat_list = [heliostat1]

# Create the configuration for all heliostats.
heliostats_list_config = HeliostatListConfig(heliostat_list=heliostat_list)


if __name__ == "__main__":
    """Generate the scenario given the defined parameters."""
    scenario_generator = ScenarioGenerator(
        file_path=scenario_path,
        power_plant_config=power_plant_config,
        target_area_list_config=target_area_list_config,
        light_source_list_config=light_source_list_config,
        prototype_config=prototype_config,
        heliostat_list_config=heliostats_list_config,
    )
    scenario_generator.generate_scenario()<|MERGE_RESOLUTION|>--- conflicted
+++ resolved
@@ -27,13 +27,7 @@
 device = torch.device("cuda" if torch.cuda.is_available() else "cpu")
 
 # The following parameter is the name of the scenario.
-<<<<<<< HEAD
-scenario_path = (
-    pathlib.Path(ARTIST_ROOT) / "tutorials/data/test_scenario_heliostat_raytracing"
-)
-=======
 scenario_path = pathlib.Path(ARTIST_ROOT) / "please/insert/your/path/here/name"
->>>>>>> f2e80df5
 
 # This checks to make sure the path you defined is valid and a scenario HDF5 can be saved there.
 if not pathlib.Path(scenario_path).parent.is_dir():
