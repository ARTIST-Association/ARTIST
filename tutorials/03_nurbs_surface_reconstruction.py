import os
import pathlib
import random
from typing import List, Tuple

import h5py
import torch

from artist.core.surface_reconstructor import SurfaceReconstructor
from artist.scenario.scenario import Scenario
from artist.util import set_logger_config
from artist.util.environment_setup import get_device, setup_distributed_environment

torch.manual_seed(7)
torch.cuda.manual_seed(7)

# Set up logger
set_logger_config()

# Set the device
device = get_device()

# Specify the path to your scenario.h5 file.
scenario_path = pathlib.Path(
<<<<<<< HEAD
    os.getenv("SCENARIO_PATH", "./data/reconstruct_surfaces.h5")
)

scenario_path = pathlib.Path(
    os.getenv("SCENARIO_PATH", "./data/reconstruct_surfaces.h5")
=======
    "/workVERLEIHNIX/mp/ARTIST/tutorials/data/reconstruct_surfaces.h5"
>>>>>>> fdef974c
)

# Also specify the heliostats to be calibrated and the paths to your calibration-properties.json files.
# Please use the following style: list[tuple[str, list[pathlib.Path], list[pathlib.Path]]]
# heliostat_data_mapping = [
#     (
#         "heliostat_name_1",
#         [
#             pathlib.Path(
#                 "please/insert/the/path/to/the/paint/data/here/calibration-properties.json"
#             ),
#             # ....
#         ],
#         [
#             pathlib.Path("please/insert/the/path/to/the/paint/data/here/flux.png"),
#             # ....
#         ],
#     ),
#     (
#         "heliostat_name_2",
#         [
#             pathlib.Path(
#                 "please/insert/the/path/to/the/paint/data/here/calibration-properties.json"
#             ),
#             # ....
#         ],
#         [
#             pathlib.Path("please/insert/the/path/to/the/paint/data/here/flux.png"),
#             # ....
#         ],
#     ),
#     # ...
# ]

<<<<<<< HEAD
=======
import pathlib
import random
from typing import List, Tuple

>>>>>>> fdef974c

def build_heliostat_data_mapping(
    base_path: str,
    heliostat_names: List[str],
    num_measurements: int,
    image_variant: str,  # "flux", "flux-centered", "cropped", or "raw"
    randomize: bool = True,
    seed: int = 42,
) -> List[Tuple[str, List[pathlib.Path], List[pathlib.Path]]]:
    """
    Build a mapping of heliostat names to their calibration property and image files.

    This function searches for calibration data for each heliostat, retrieves corresponding
    property and image files from the specified variant, and returns a structured mapping.
    If fewer measurements are available than requested, a warning is printed and the available
    subset is used. Optionally, the selection can be randomized using a fixed seed.

    Parameters
    ----------
    base_path : str
        Path to the root directory containing heliostat calibration data.
    heliostat_names : List[str]
        List of heliostat names to include in the mapping.
    num_measurements : int
        Number of valid calibration samples to retrieve per heliostat.
    image_variant : str
        Image variant to use. Must match the expected filename suffix (e.g., "flux", "cropped").
    randomize : bool, optional
        Whether to shuffle the measurement files before selection (default is True).
    seed : int, optional
        Random seed for reproducibility if randomize is True (default is 42).

    Returns
    -------
    List[Tuple[str, List[pathlib.Path], List[pathlib.Path]]]
        A list of tuples for each heliostat, where each tuple contains:
        - the heliostat name,
        - a list of selected property file paths,
        - a list of corresponding image file paths.
    """
    base = pathlib.Path(base_path)
    heliostat_map = []

    for name in heliostat_names:
        calibration_dir = base / name / "Calibration"
        if not calibration_dir.exists():
            print(f"Warning: Calibration directory for {name} not found.")
            continue

        property_files = list(calibration_dir.glob("*-calibration-properties.json"))

        if randomize:
            random.Random(seed).shuffle(property_files)
        else:
            property_files.sort()

        props, imgs = [], []

        for prop_file in property_files:
            id_str = prop_file.stem.split("-")[0]
            image_file = calibration_dir / f"{id_str}-{image_variant}.png"

            if image_file.exists():
                props.append(prop_file)
                imgs.append(image_file)

                if len(props) == num_measurements:
                    break

        if len(props) < num_measurements:
            print(
                f"Warning: {name} has only {len(props)} valid measurements (needed {num_measurements})."
            )

        if props and imgs:
            heliostat_map.append((name, props, imgs))

    return heliostat_map


heliostat_data_mapping = build_heliostat_data_mapping(
<<<<<<< HEAD
    base_path=os.getenv("PAINT_BASE_PATH", "./share/PAINT/"),
=======
    base_path="/workVERLEIHNIX/share/PAINT/",
>>>>>>> fdef974c
    heliostat_names=["AA39"],
    num_measurements=4,
    image_variant="flux-centered",
)


number_of_heliostat_groups = Scenario.get_number_of_heliostat_groups_from_hdf5(
    scenario_path=scenario_path
)

with setup_distributed_environment(
    number_of_heliostat_groups=number_of_heliostat_groups,
    device=device,
) as (
    device,
    is_distributed,
    is_nested,
    rank,
    world_size,
    process_subgroup,
    groups_to_ranks_mapping,
    heliostat_group_rank,
    heliostat_group_world_size,
):
    # Load the scenario.
    with h5py.File(scenario_path, "r") as scenario_file:
        scenario = Scenario.load_scenario_from_hdf5(
            scenario_file=scenario_file, device=device
        )

    for heliostat_group_index in groups_to_ranks_mapping[rank]:
        # If there are more ranks than heliostat groups, some ranks will be left idle.
        if rank < scenario.heliostat_field.number_of_heliostat_groups:
            heliostat_group = scenario.heliostat_field.heliostat_groups[
                heliostat_group_index
            ]

            # Set parameters.
            scenario.light_sources.light_source_list[0].number_of_rays = 200
            tolerance = 0.00005
            max_epoch = 4000
            initial_learning_rate = 1e-6
            number_of_surface_points = torch.tensor([80, 80], device=device)
            resolution = torch.tensor([256, 256], device=device)

            # Create the surface reconstructor.
            surface_reconstructor = SurfaceReconstructor(
                scenario=scenario,
                heliostat_group=heliostat_group,
                heliostat_data_mapping=heliostat_data_mapping,
                number_of_surface_points=number_of_surface_points,
                resolution=resolution,
                initial_learning_rate=initial_learning_rate,
                tolerance=tolerance,
                max_epoch=max_epoch,
                num_log=max_epoch,
                use_centered_flux_maps=True,
                device=device,
            )

            surface_reconstructor.reconstruct_surfaces(device=device)<|MERGE_RESOLUTION|>--- conflicted
+++ resolved
@@ -1,4 +1,3 @@
-import os
 import pathlib
 import random
 from typing import List, Tuple
@@ -21,17 +20,7 @@
 device = get_device()
 
 # Specify the path to your scenario.h5 file.
-scenario_path = pathlib.Path(
-<<<<<<< HEAD
-    os.getenv("SCENARIO_PATH", "./data/reconstruct_surfaces.h5")
-)
-
-scenario_path = pathlib.Path(
-    os.getenv("SCENARIO_PATH", "./data/reconstruct_surfaces.h5")
-=======
-    "/workVERLEIHNIX/mp/ARTIST/tutorials/data/reconstruct_surfaces.h5"
->>>>>>> fdef974c
-)
+scenario_path = pathlib.Path("/path/to/scenario/file.h5")
 
 # Also specify the heliostats to be calibrated and the paths to your calibration-properties.json files.
 # Please use the following style: list[tuple[str, list[pathlib.Path], list[pathlib.Path]]]
@@ -65,13 +54,6 @@
 #     # ...
 # ]
 
-<<<<<<< HEAD
-=======
-import pathlib
-import random
-from typing import List, Tuple
-
->>>>>>> fdef974c
 
 def build_heliostat_data_mapping(
     base_path: str,
@@ -153,11 +135,7 @@
 
 
 heliostat_data_mapping = build_heliostat_data_mapping(
-<<<<<<< HEAD
-    base_path=os.getenv("PAINT_BASE_PATH", "./share/PAINT/"),
-=======
-    base_path="/workVERLEIHNIX/share/PAINT/",
->>>>>>> fdef974c
+    base_path="/base/path/to/PAINT",
     heliostat_names=["AA39"],
     num_measurements=4,
     image_variant="flux-centered",
